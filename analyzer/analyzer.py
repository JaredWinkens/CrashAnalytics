--- conflicted
+++ resolved
@@ -14,13 +14,9 @@
 
 client = genai.Client(api_key=API_KEY)
 
-<<<<<<< HEAD
-    # Demographic info
-    #summary["sex_distribution"] = df["Sex"].value_counts().to_dict()
-=======
+
 ANALYZER_ROLE = """
 You are a traffic safety analyst. 
->>>>>>> bf74587e
 
 Keep your analysis brief (aim for ~300 tokens).
 
