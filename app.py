import dash
from dash import dcc, html, Input, Output, State, callback_context, ctx, clientside_callback, MATCH, ALL
import datetime
import plotly.express as px
import plotly.io as pio
import plotly.graph_objects as go  
import pandas as pd
import os
import logging
from flask_caching import Cache
from dash.exceptions import PreventUpdate
from shapely import wkt  
from shapely.geometry import mapping  
import geopandas as gpd 
import math
import json
import subprocess
from chatbot.chatbot_layout import load_chatbot_layout, render_message_bubble
from chatbot.chatbot import generate_response
from analyzer.analyzer import get_insights

DEFAULT_PRED_FILES = {
    'AI.py':  './AI/Large_DataSet2.25_with_predictions.gpkg',
    'AI2.py': './AI/Rename_DataSet2.25_with_gwr_predictions.gpkg'
}

# ----------------------------
# 1. Setup Logging
# ----------------------------
logging.basicConfig(level=logging.DEBUG)
logger = logging.getLogger(__name__)

# ----------------------------
# 2. Data Loading and Preprocessing
# ----------------------------


def copy_county_gpkg(county, source_gpkg='./AI/Large_DataSet2.25_with_predictions.gpkg', dest_folder='./AI/'):
    try:
        gdf = gpd.read_file(source_gpkg)
        # Standardize CNTY_NAME by removing the trailing " County"
        gdf['CNTY_NAME'] = gdf['CNTY_NAME'].str.replace(" County", "", regex=False).str.strip().str.title()
        county_gdf = gdf[gdf['CNTY_NAME'] == county]
        if county_gdf.empty:
            logger.error(f"No data found for county: {county}")
            raise PreventUpdate
        # Add an 'id' column for later matching
        county_gdf = county_gdf.copy()
        county_gdf['id'] = county_gdf.index.astype(str)
        dest_file = os.path.join(dest_folder, f"{county}_editable.gpkg")
        county_gdf.to_file(dest_file, driver='GPKG')
        logger.debug(f"Created editable GPkg for {county} at {dest_file}")
        return dest_file
    except Exception as e:
        logger.error(f"Error copying GPkg for county {county}: {e}")
        raise PreventUpdate

    
def standardize_county_name(name):
    """
    Standardize county names by removing 'County' suffix and ensuring proper casing.

    Parameters:
        name (str): Original county name.

    Returns:
        str: Standardized county name.
    """
    if pd.isna(name):
        return 'Unknown'
    name = name.strip().title()
    if name.endswith(' County'):
        name = name.replace(' County', '')
    return name

def load_data_final(file_path):
    """
    Load and preprocess Data_Final.csv, including Crash_Date, Crash_Time, 
    Data_Type, Crash_Type, and SeverityCategory.
    """
    usecols = [
        'CaseNumber',            # → Case_Number
        'CrashDate',             # → Crash_Date
        'CrashTimeFormatted',    # → Crash_Time
        'RoadSurfaceCondition',  # → RoadSurfac
        'WeatherCondition',      # → WeatherCon
        'LightCondition',        # → LightCon
        'CountyName',            # → County
        'CrashCategory',         # → Data_Type
        'CrashType',             # → Crash_Type
        'Longitude',             # → X_Coord
        'Latitude',              # → Y_Coord
        'SeverityCategory'       
    ]

    dtype = {
        'CaseNumber': str,
        'CrashDate': str,
        'CrashTimeFormatted': str,
        'RoadSurfaceCondition': str,
        'WeatherCondition': str,
        'LightCondition': str,
        'CountyName': str,
        'CrashCategory': str,
        'CrashType': str,
        'Longitude': float,
        'Latitude': float,
        'SeverityCategory': str     
    }

    chunks = []
    try:
        for i, chunk in enumerate(pd.read_csv(
            file_path,
            usecols=usecols,
            dtype=dtype,
            chunksize=100_000,
            header=0
        )):
            # Rename standard schema
            chunk = chunk.rename(columns={
                'CaseNumber': 'Case_Number',
                'CrashDate': 'Crash_Date',
                'CrashTimeFormatted': 'Crash_Time',
                'RoadSurfaceCondition': 'RoadSurfac',
                'WeatherCondition': 'WeatherCon',
                'LightCondition': 'LightCon',
                'CrashCategory': 'Data_Type',
                'CrashType': 'Crash_Type',
                'Longitude': 'X_Coord',
                'Latitude': 'Y_Coord',
                'CountyName': 'County',
                'SeverityCategory': 'SeverityCategory'  
            })

            # Standardize County
            chunk['County'] = chunk['County'].fillna('Unknown').apply(standardize_county_name)

            # Parse dates & times
            chunk['Crash_Date'] = pd.to_datetime(chunk['Crash_Date'], errors='coerce')
            chunk['Crash_Time'] = (
                pd.to_datetime(chunk['Crash_Time'], format='%I:%M %p', errors='coerce')
                  .dt.hour
            )

            # Fill/clean the string columns
            chunk['WeatherCon'] = chunk['WeatherCon'].fillna('Unknown').str.title()
            chunk['LightCon']   = chunk['LightCon'].fillna('Unknown').str.title()
            chunk['RoadSurfac'] = chunk['RoadSurfac'].fillna('Unknown').str.title()
            chunk['Data_Type']  = chunk['Data_Type'].fillna('Non-VRU').str.upper()
            chunk['Crash_Type'] = chunk['Crash_Type'].fillna('Unknown').str.upper()

            # Reorder so SeverityCategory is at the end
            chunk = chunk[
                ['Case_Number','X_Coord','Y_Coord','Crash_Date','Crash_Time',
                 'WeatherCon','LightCon','RoadSurfac','Data_Type',
                 'County','Crash_Type','SeverityCategory']
            ]

            chunks.append(chunk)

        df = pd.concat(chunks, ignore_index=True) if chunks else pd.DataFrame(columns=[
            'Case_Number','X_Coord','Y_Coord','Crash_Date','Crash_Time',
            'WeatherCon','LightCon','RoadSurfac','Data_Type',
            'County','Crash_Type','SeverityCategory'
        ])

        logger.debug(f"Loaded {len(df)} records from Data_Final.csv (with SeverityCategory).")
        return df

    except Exception as e:
        logger.error(f"Error loading Data_Final.csv: {e}")
        return pd.DataFrame(columns=[
            'Case_Number','X_Coord','Y_Coord','Crash_Date','Crash_Time',
            'WeatherCon','LightCon','RoadSurfac','Data_Type',
            'County','Crash_Type','SeverityCategory'
        ])


def load_all_data_optimized(data_final_file, counties):
    """
    Optimized loading of Data_Final.csv, splitting data by county.

    Parameters:
        data_final_file (str): Path to Data_Final.csv.
        counties (list): List of counties to load data for.

    Returns:
        dict: A dictionary with county names as keys and combined DataFrames as values.
    """
    data_by_county = {county: pd.DataFrame(columns=[
        'Case_Number', 'X_Coord', 'Y_Coord', 'Crash_Date',
        'Crash_Time', 'WeatherCon', 'LightCon', 'RoadSurfac', 'Data_Type', 'County'
    ]) for county in counties}

    # Load and preprocess Data_Final.csv once
    data_final_df = load_data_final(data_final_file)
    for county in counties:
        # Filter Data_Final data by county
        county_data_final = data_final_df[data_final_df['County'] == county]
        if county_data_final.empty:
            logger.warning(f"No Data_Final data found for county: {county}")
        else:
            logger.debug(f"Data_Final data for county {county}: {len(county_data_final)} records.")
        data_by_county[county] = county_data_final

    return data_by_county

# Mapping of COUNTYFP to county names in New York State
county_fips_map = {
    '001': 'Albany',
    '003': 'Allegany',
    '005': 'Bronx',
    '007': 'Broome',
    '009': 'Cattaraugus',
    '011': 'Cayuga',
    '013': 'Chautauqua',
    '015': 'Chemung',
    '017': 'Chenango',
    '019': 'Clinton',
    '021': 'Columbia',
    '023': 'Cortland',
    '025': 'Delaware',
    '027': 'Dutchess',
    '029': 'Erie',
    '031': 'Essex',
    '033': 'Franklin',
    '035': 'Fulton',
    '037': 'Genesee',
    '039': 'Greene',
    '041': 'Hamilton',
    '043': 'Herkimer',
    '045': 'Jefferson',
    '047': 'Kings',
    '049': 'Lewis',
    '051': 'Livingston',
    '053': 'Madison',
    '055': 'Monroe',
    '057': 'Montgomery',
    '059': 'Nassau',
    '061': 'New York',
    '063': 'Niagara',
    '065': 'Oneida',
    '067': 'Onondaga',
    '069': 'Ontario',
    '071': 'Orange',
    '073': 'Orleans',
    '075': 'Oswego',
    '077': 'Otsego',
    '079': 'Putnam',
    '081': 'Queens',
    '083': 'Rensselaer',
    '085': 'Richmond',
    '087': 'Rockland',
    '089': 'St. Lawrence',
    '091': 'Saratoga',
    '093': 'Schenectady',
    '095': 'Schoharie',
    '097': 'Schuyler',
    '099': 'Seneca',
    '101': 'Steuben',
    '103': 'Suffolk',
    '105': 'Sullivan',
    '107': 'Tioga',
    '109': 'Tompkins',
    '111': 'Ulster',
    '113': 'Warren',
    '115': 'Washington',
    '117': 'Wayne',
    '119': 'Westchester',
    '121': 'Wyoming',
    '123': 'Yates',
}

def load_census_data(file_path):
    """
    Load and preprocess census data from a GeoPackage (.gpkg) file.
    Normalize CNTY_NAME to strip the ' County' suffix and title-case.
    """
    census_polygons_by_county = {}
    try:
        gdf = gpd.read_file(file_path)
        for idx, row in gdf.iterrows():
            raw = row.get('CNTY_NAME')
            if pd.isna(raw):
                continue

            # strip off any trailing " County" and title-case
            county_name = standardize_county_name(raw)

            # pick up the geometry
            geom = row.get('geom') or row.get('geometry')
            if geom is None:
                continue

            poly = mapping(geom)
            props = row.to_dict()
            props.pop('geom', None)
            props.pop('geometry', None)
            poly['properties'] = props

            census_polygons_by_county.setdefault(county_name, []).append(poly)

        return census_polygons_by_county

    except Exception as e:
        logger.error(f"Error loading Census data: {e}")
        return {}


# ----------------------------
# 3. Initialize Dash App
# ----------------------------
app = dash.Dash(__name__, suppress_callback_exceptions=True, external_stylesheets=['https://cdnjs.cloudflare.com/ajax/libs/font-awesome/5.15.4/css/all.min.css'])
app.title = 'Crash Data Analytics'
server = app.server

# Initialize caching
cache = Cache(app.server, config={
    'CACHE_TYPE': 'simple'  
})

# Define cache timeout (e.g., 1 hour)
CACHE_TIMEOUT = 60 * 60

# ----------------------------
# 4. Define Filter Functions
# ----------------------------


def convert_miles_to_pixels(miles, zoom, center_latitude):
    """
    Convert a distance in miles to a pixel radius for a density mapbox.

    Parameters:
        miles (float): The desired radius in miles.
        zoom (float): The current zoom level of the map.
        center_latitude (float): The latitude of the map center.

    Returns:
        float: The corresponding radius in pixels.
    """
    meters_per_mile = 1609.34
    # Convert miles to meters.
    distance_meters = miles * meters_per_mile
    # Calculate meters per pixel at the given zoom level and latitude.
    meters_per_pixel = 156543.03392 * math.cos(math.radians(center_latitude)) / (2 ** zoom)
    # Return the radius in pixels.
    pixel_radius = distance_meters / meters_per_pixel
    return pixel_radius

def filter_data_tab1(df, start_date, end_date, time_range, days_of_week,
                     weather, light, road_surface,
                     severity_category, crash_type,
                     main_data_type, vru_data_type):    
    if start_date and end_date:
        df = df[(df['Crash_Date'] >= start_date) & (df['Crash_Date'] <= end_date)]
    # Time filtering
    if time_range:
        df = df[(df['Crash_Time'] >= time_range[0]) & (df['Crash_Time'] <= time_range[1])]
    # Day of week filtering
    if days_of_week:
        df = df[df['Crash_Date'].dt.day_name().isin(days_of_week)]
    # Weather, Light, and Road Surface filtering
    if weather != 'All':
        df = df[df['WeatherCon'] == weather]
    if light != 'All':
        df = df[df['LightCon'] == light]
    if road_surface != 'All':
        df = df[df['RoadSurfac'] == road_surface]
    if severity_category != 'All':
        df = df[df['SeverityCategory'] == severity_category]
    if crash_type and crash_type != 'All':       
       df = df[df['Crash_Type'].str.strip().str.upper() == crash_type.upper()]

    
    # Crash type filtering based on main_data_type:
    if main_data_type == 'VRU':
        # Filter to only VRU-related crashes.
        if vru_data_type == 'ALL_VRU':
            df = df[df['Crash_Type'].str.strip().str.upper().isin(
                ['COLLISION WITH BICYCLIST', 'COLLISION WITH PEDESTRIAN']
            )]
        elif vru_data_type == 'BICYCLE':
            df = df[df['Crash_Type'].str.strip().str.upper() == 'COLLISION WITH BICYCLIST']
        elif vru_data_type == 'PEDESTRIAN':
            df = df[df['Crash_Type'].str.strip().str.upper() == 'COLLISION WITH PEDESTRIAN']
    elif main_data_type == 'All':
        # "All" returns every crash (both VRU and non-VRU).
        pass 
    elif main_data_type == 'None':
        # "None" returns no crash data.
        df = df.iloc[0:0]
    
    return df


# ----------------------------
# 5. Define UI Components
# ----------------------------

def common_controls(prefix, show_buttons, available_counties, unique_weather, unique_light, unique_road , unique_crash_types):
    controls = [
        html.Div([
            html.Label('County:'),
            html.Div(
                "i",
                title='Select one or more counties. Selecting multiple counties can degrade performance.',
                style={
                    'display': 'inline-block',
                    'background-color': '#ccc',
                    'border': '1px solid #999',
                    'border-radius': '3px',
                    'width': '20px',
                    'height': '20px',
                    'text-align': 'center',
                    'line-height': '20px',
                    'cursor': 'help',
                    'margin-left': '5px'
                }
            )
        ]),
        dcc.Dropdown(
            id=f'county_selector_{prefix}',
            options=[{'label': 'All', 'value': 'All'}] +
                    [{'label': county, 'value': county} for county in available_counties],
            value=['Albany'],  # default county
            multi=True,
            placeholder='Select one or more counties or All',
            style={'width': '100%'}  # let the container control the overall width
        ),
        html.Label('Data Type:', style={'margin-top': '10px'}),
        dcc.RadioItems(
            id=f'data_type_selector_main_{prefix}',
            options=[
                {'label': 'All', 'value': 'All'},
                {'label': 'VRU', 'value': 'VRU'}
            ],
            value='All',
            labelStyle={'display': 'inline-block', 'margin-right': '10px'}
        ),
        # This div is hidden unless "VRU" is selected above.
        html.Div(
            id=f'data_type_vru_options_{prefix}',
            children=[
                dcc.RadioItems(
                    id=f'data_type_selector_vru_{prefix}',
                    options=[
                        {'label': 'All', 'value': 'ALL_VRU'},
                        {'label': 'Bicycle', 'value': 'BICYCLE'},
                        {'label': 'Pedestrian', 'value': 'PEDESTRIAN'}
                    ],
                    value='ALL_VRU',
                    labelStyle={'display': 'inline-block', 'margin-right': '10px'}
                )
            ],
            style={'display': 'none'}
        ),
        html.Label('Date Range:', style={'margin-top': '10px'}),
        dcc.DatePickerRange(
            id=f'date_picker_{prefix}',
            start_date='2020-01-01',
            end_date='2023-12-31',
            display_format='YYYY-MM-DD',
            start_date_placeholder_text='Select a start date',
            style={
                'transform': 'scale(0.8)',
                'transform-origin': 'top left',
                'font-size': '12px',
                'padding': '2px',
                'display': 'inline-block',
                'margin-top': '5px'
            }
        ),
        html.Label('Time Range (Hour):', style={'margin-top': '20px'}),
        dcc.RangeSlider(
            id=f'time_slider_{prefix}',
            min=0,
            max=23,
            step=1,
            value=[0, 6],
            marks={
                0: '12am', 3: '3am', 6: '6am', 9: '9am', 12: '12pm', 
                15: '3pm', 18: '6pm', 21: '9pm', 23: '11pm'
            },
            tooltip={'always_visible': True}
        ),
        html.Label('Days of the Week:', style={'margin-top': '20px'}),
        dcc.Checklist(
            id=f'day_of_week_checklist_{prefix}',
            options=[
                {'label': 'Mon', 'value': 'Monday'},
                {'label': 'Tue', 'value': 'Tuesday'},
                {'label': 'Wed', 'value': 'Wednesday'},
                {'label': 'Thu', 'value': 'Thursday'},
                {'label': 'Fri', 'value': 'Friday'},
                {'label': 'Sat', 'value': 'Saturday'},
                {'label': 'Sun', 'value': 'Sunday'}
            ],
            value=['Monday', 'Tuesday', 'Wednesday', 'Thursday', 'Friday', 'Saturday', 'Sunday'],
            labelStyle={'display': 'inline-block', 'margin-right': '5px', 'font-size': '12px'},
            style={'margin-top': '10px'}
        ),
        html.Label('Select Weather Condition:', style={'margin-top': '20px'}),
        dcc.Dropdown(
            id=f'weather_selector_{prefix}',
            options=[{'label': 'All', 'value': 'All'}] +
                    [{'label': w, 'value': w} for w in unique_weather],
            value='All',
            placeholder='Select weather condition',
            style={'width': '100%'}
        ),
        html.Label('Select Road Surface Condition:', style={'margin-top': '20px'}),
        dcc.Dropdown(
            id=f'road_surface_selector_{prefix}',
            options=[{'label': 'All', 'value': 'All'}] +
                    [{'label': road, 'value': road} for road in unique_road],
            value='All',
            placeholder='Select road surface condition',
            style={'width': '100%'}
        ),
        html.Label('Select Light Condition:', style={'margin-top': '20px'}),
        dcc.Dropdown(
            id=f'light_selector_{prefix}',
            options=[{'label': 'All', 'value': 'All'}] +
                    [{'label': l, 'value': l} for l in unique_light],
            value='All',
            placeholder='Select light condition',
            style={'width': '100%'}
        ),
        
        html.Label('Select Crash Type:', style={'margin-top': '20px'}),
        dcc.Dropdown(
            id=f'crash_type_selector_{prefix}',
            options=[{'label': 'All', 'value': 'All'}] +
                    [{'label': ct,    'value': ct} for ct in unique_crash_types],
            value='All',
            placeholder='Select crash type',
            style={'width': '100%'}
        ),

        html.Label('Select Severity Category:', style={'margin-top': '20px'}),
        dcc.Dropdown(
            id=f'severity_selector_{prefix}',
            options=[{'label': 'All', 'value': 'All'}] +
                    [{'label': v, 'value': v} for v in ['Fatal', 'Non-Fatal']],
            value='All',
            placeholder='Select severity category',
            style={'width': '100%'}
        ),
    ]
    
    if show_buttons:
        if prefix == 'tab1':
            controls += [
                html.Div([
                    html.Button('Apply Filter', id=f'apply_filter_{prefix}', n_clicks=0, style={'margin-top': '30px'}),
                    html.Button('Clear Drawing', id=f'clear_drawing_{prefix}', n_clicks=0, style={'margin-top': '10px', 'margin-left': '10px'}),
                    html.Button('Download Filtered Data', id='download_button_tab1', n_clicks=0, style={'margin-top': '10px', 'display': 'block'})
                ])
            ]
        else:
            controls += [
                html.Div([
                    html.Button('Apply Filter', id=f'apply_filter_{prefix}', n_clicks=0, style={'margin-top': '30px'})
                ])
            ]
    
    # Remove the inline width, float, and margin settings and use a CSS class instead.
    return html.Div(controls, className='responsive-controls')

def census_controls():
    counties = sorted(census_polygons_by_county.keys())

    controls = [
        html.Div([
            html.Label('County:'),
            html.Div(
                "i",
                title='Select one or more counties. Use "All" to include every county.',
                style={
                    'display': 'inline-block',
                    'background-color': '#ccc',
                    'border': '1px solid #999',
                    'border-radius': '3px',
                    'width': '20px',
                    'height': '20px',
                    'text-align': 'center',
                    'line-height': '20px',
                    'cursor': 'help',
                    'margin-left': '5px'
                }
            )
        ]),
        dcc.Dropdown(
            id='county_selector_tab3',
            options=[{'label': 'All', 'value': 'All'}] +
                    [{'label': c, 'value': c} for c in counties],
            value=['Albany'],  # default selection
            multi=True,
            placeholder='Select one or more counties or All',
            style={'width': '100%'}
        ),
        html.Label("Select Census Attribute for Opacity:", style={'margin-top': '20px'}),
        dcc.Dropdown(
            id='census_attribute_selector',
            options=[
                {'label': 'Demographic Index',               'value': 'DEMOGIDX_5'},
                {'label': 'People of Color %',               'value': 'PEOPCOLORPCT'},
                {'label': 'Unemployment %',                  'value': 'UNEMPPCT'},
                {'label': 'Residential %',                   'value': 'pct_residential'},
                {'label': 'Industrial %',                    'value': 'pct_industrial'},
                {'label': 'Retail %',                        'value': 'pct_retail'},
                {'label': 'Commercial %',                    'value': 'pct_commercial'},
                {'label': 'AADT Crash Rate',                 'value': 'AADT Crash Rate'},
                {'label': 'VRU Crash Rate',                  'value': 'VRU Crash Rate'},
                {'label': 'AADT',                            'value': 'AADT'},
                {'label': 'Commute TripMiles Start Avg',     'value': 'Commute_TripMiles_TripStart_avg'},
                {'label': 'Commute TripMiles End Avg',       'value': 'Commute_TripMiles_TripEnd_avg'},
                {'label': 'Commute Biking and Walking Mile', 'value': 'Commute_BIKING_and_WALKING_Mile'},
                {'label': 'Commute Biking and Walking Mi 1', 'value': 'Commute_BIKING_and_WALKING_Mi_1'},
            ],
            value='DEMOGIDX_5',
            style={'width': '100%'}
        ),
        html.Div(id='census_color_legend', style={'margin-top': '20px'}),
        # contextual notes
        html.Div([
            html.P("Crash data 2020-2023", style={'margin': '0'}),
            html.P("Environmental justice data 2023", style={'margin': '0'}),
            html.P("Census tract data 2023", style={'margin': '0'}),
            html.P("Poverty data 2022", style={'margin': '0'}),
            html.P("Disability data 2022", style={'margin': '0'}),
            html.P("Race/Pop data 2022", style={'margin': '0'})
        ], style={
            'margin-top': '10px',
            'font-size': '12px',
            'color': '#333',
            'border': '1px solid #ccc',
            'padding': '5px'
        }),
        html.Div([
            html.Button('Apply Filter', id='apply_filter_tab3', n_clicks=0, style={'margin-top': '30px'})
        ], style={'margin-bottom': '20px', 'margin-top': '20px'})
    ]

    return html.Div(controls, className='responsive-controls')

# ----------------------------
# 6. Define the Main Layout
# ----------------------------
app.layout = html.Div([
    # Navigation Tabs
    dcc.Tabs(id='tabs', value='tab-1', children=[
        dcc.Tab(label='Data Downloader', value='tab-1'),
        dcc.Tab(label='Heatmap', value='tab-2'),
        dcc.Tab(label='Census Data', value='tab-3'),
        dcc.Tab(label='Predictions', value='tab-4'),
        dcc.Tab(label='ChatBot', value='tab-5'),
    ], style={'position': 'fixed', 'top': '0', 'left': '0', 'width': '100%', 'zIndex': '1000'}),

    # Header Section
    html.Div([
        html.Div([
            html.Img(src='/assets/Poly.svg', style={
                'height': '128px', 'float': 'left', 'margin-right': '40px', 
                'margin-left': '-20px', 'margin-top': '-8px'
            }),
            html.H1('Crash Data Analytics', className='app-title'),
            html.Img(src='/assets/NY.svg', className='ny-logo')
        ],style={
            'backgroundColor': '#18468B', 'padding': '7.5px', 'position': 'fixed', 
            'top': '50px', 'left': '0', 'width': '100%', 'zIndex': '999', 'height': '90px'
        }),

        # Dynamic Content Based on Selected Tab
        html.Div([
            html.Div(id='tabs-content', style={'margin-top': '160px'})
        ]),
    ]),

    # Download Components
    dcc.Download(id='download_data'),
    dcc.Download(id='download_data_tab3'),   
    
    dcc.Store(id='editable_gpkg_path'),
    dcc.Store(id='selected_census_tract'),
    dcc.Store(id='predictions_refresh', data=0),
    dcc.Dropdown(
    id='model_selector_tab4',
    options=[
        {'label': 'ForestISO', 'value': 'AI.py'},
        {'label': 'GWR Model',  'value': 'AI2.py'}
    ],
    value='AI.py',
    clearable=False,
    style={'display': 'none'}    # hidden placeholder
),
    
    html.Div(
    html.Button('Edit Selected Census Tract', id='open_edit_modal', n_clicks=0),
    style={'display': 'none'}
),
    
    html.Div(
    dcc.Dropdown(id='county_selector_tab4', options=[], value=[], multi=True),
    style={'display': 'none'}
),

# Modal for editing county data:
html.Div(
    id='county_edit_modal',
    children=[
        html.H3("Edit County Data"),

        html.Div([
            html.Label("Demographic Index (5-yr ACS)"),
            dcc.Input(id="input_DEMOGIDX_5", type="number", value=0, step=0.01),
            html.Button("+", id="plus_input_DEMOGIDX_5", n_clicks=0),
            html.Button("–", id="minus_input_DEMOGIDX_5", n_clicks=0),
        ], style={'marginBottom':'10px'}),

        html.Div([
            html.Label("People of Color (%)"),
            dcc.Input(id="input_PEOPCOLORPCT", type="number", value=0, step=0.01),
            html.Button("+", id="plus_input_PEOPCOLORPCT", n_clicks=0),
            html.Button("–", id="minus_input_PEOPCOLORPCT", n_clicks=0),
        ], style={'marginBottom':'10px'}),

        html.Div([
            html.Label("Unemployment Rate (%)"),
            dcc.Input(id="input_UNEMPPCT", type="number", value=0, step=0.01),
            html.Button("+", id="plus_input_UNEMPPCT", n_clicks=0),
            html.Button("–", id="minus_input_UNEMPPCT", n_clicks=0),
        ], style={'marginBottom':'10px'}),

        html.Div([
            html.Label("Residential Land Use (%)"),
            dcc.Input(id="input_pct_residential", type="number", value=0, step=0.01),
            html.Button("+", id="plus_input_pct_residential", n_clicks=0),
            html.Button("–", id="minus_input_pct_residential", n_clicks=0),
        ], style={'marginBottom':'10px'}),

        html.Div([
            html.Label("Industrial Land Use (%)"),
            dcc.Input(id="input_pct_industrial", type="number", value=0, step=0.01),
            html.Button("+", id="plus_input_pct_industrial", n_clicks=0),
            html.Button("–", id="minus_input_pct_industrial", n_clicks=0),
        ], style={'marginBottom':'10px'}),

        html.Div([
            html.Label("Retail Land Use (%)"),
            dcc.Input(id="input_pct_retail", type="number", value=0, step=0.01),
            html.Button("+", id="plus_input_pct_retail", n_clicks=0),
            html.Button("–", id="minus_input_pct_retail", n_clicks=0),
        ], style={'marginBottom':'10px'}),

        html.Div([
            html.Label("Commercial Land Use (%)"),
            dcc.Input(id="input_pct_commercial", type="number", value=0, step=0.01),
            html.Button("+", id="plus_input_pct_commercial", n_clicks=0),
            html.Button("–", id="minus_input_pct_commercial", n_clicks=0),
        ], style={'marginBottom':'10px'}),

        html.Div([
            html.Label("Annual Average Daily Traffic"),
            dcc.Input(id="input_AADT", type="number", value=0, step=0.01),
            html.Button("+", id="plus_input_AADT", n_clicks=0),
            html.Button("–", id="minus_input_AADT", n_clicks=0),
        ], style={'marginBottom':'10px'}),

        html.Div([
            html.Label("Avg Commute Distance (Start, mi)"),
            dcc.Input(id="input_Commute_TripMiles_TripStart_avg", type="number", value=0, step=0.01),
            html.Button("+", id="plus_input_Commute_TripMiles_TripStart_avg", n_clicks=0),
            html.Button("–", id="minus_input_Commute_TripMiles_TripStart_avg", n_clicks=0),
        ], style={'marginBottom':'10px'}),

        html.Div([
            html.Label("Avg Commute Distance (End, mi)"),
            dcc.Input(id="input_Commute_TripMiles_TripEnd_avg", type="number", value=0, step=0.01),
            html.Button("+", id="plus_input_Commute_TripMiles_TripEnd_avg", n_clicks=0),
            html.Button("–", id="minus_input_Commute_TripMiles_TripEnd_avg", n_clicks=0),
        ], style={'marginBottom':'10px'}),

        html.Div([
            html.Label("Total Population (ACS)"),
            dcc.Input(id="input_ACSTOTPOP", type="number", value=0, step=1),
            html.Button("+", id="plus_input_ACSTOTPOP", n_clicks=0),
            html.Button("–", id="minus_input_ACSTOTPOP", n_clicks=0),
        ], style={'marginBottom':'10px'}),

        html.Div([
            html.Label("Demographic Index (2-yr ACS)"),
            dcc.Input(id="input_DEMOGIDX_2", type="number", value=0, step=0.01),
            html.Button("+", id="plus_input_DEMOGIDX_2", n_clicks=0),
            html.Button("–", id="minus_input_DEMOGIDX_2", n_clicks=0),
        ], style={'marginBottom':'10px'}),

        html.Div([
            html.Label("Poverty Population"),
            dcc.Input(id="input_PovertyPop", type="number", value=0, step=1),
            html.Button("+", id="plus_input_PovertyPop", n_clicks=0),
            html.Button("–", id="minus_input_PovertyPop", n_clicks=0),
        ], style={'marginBottom':'10px'}),

        html.Div([
            html.Label("Disability (%)"),
            dcc.Input(id="input_DISABILITYPCT", type="number", value=0, step=0.01),
            html.Button("+", id="plus_input_DISABILITYPCT", n_clicks=0),
            html.Button("–", id="minus_input_DISABILITYPCT", n_clicks=0),
        ], style={'marginBottom':'10px'}),

        html.Div([
            html.Label("Biking Trips (Start)"),
            dcc.Input(id="input_BikingTrips(Start)", type="number", value=0, step=1),
            html.Button("+", id="plus_input_BikingTrips(Start)", n_clicks=0),
            html.Button("–", id="minus_input_BikingTrips(Start)", n_clicks=0),
        ], style={'marginBottom':'10px'}),

        html.Div([
            html.Label("Biking Trips (End)"),
            dcc.Input(id="input_BikingTrips(End)", type="number", value=0, step=1),
            html.Button("+", id="plus_input_BikingTrips(End)", n_clicks=0),
            html.Button("–", id="minus_input_BikingTrips(End)", n_clicks=0),
        ], style={'marginBottom':'10px'}),

        html.Div([
            html.Label("Carpool Trips (Start)"),
            dcc.Input(id="input_CarpoolTrips(Start)", type="number", value=0, step=1),
            html.Button("+", id="plus_input_CarpoolTrips(Start)", n_clicks=0),
            html.Button("–", id="minus_input_CarpoolTrips(Start)", n_clicks=0),
        ], style={'marginBottom':'10px'}),

        html.Div([
            html.Label("Carpool Trips (End)"),
            dcc.Input(id="input_CarpoolTrips(End)", type="number", value=0, step=1),
            html.Button("+", id="plus_input_CarpoolTrips(End)", n_clicks=0),
            html.Button("–", id="minus_input_CarpoolTrips(End)", n_clicks=0),
        ], style={'marginBottom':'10px'}),

        html.Div([
            html.Label("Commercial Freight Trips (Start)"),
            dcc.Input(id="input_CommercialFreightTrips(Start)", type="number", value=0, step=1),
            html.Button("+", id="plus_input_CommercialFreightTrips(Start)", n_clicks=0),
            html.Button("–", id="minus_input_CommercialFreightTrips(Start)", n_clicks=0),
        ], style={'marginBottom':'10px'}),

        html.Div([
            html.Label("Commercial Freight Trips (End)"),
            dcc.Input(id="input_CommercialFreightTrips(End)", type="number", value=0, step=1),
            html.Button("+", id="plus_input_CommercialFreightTrips(End)", n_clicks=0),
            html.Button("–", id="minus_input_CommercialFreightTrips(End)", n_clicks=0),
        ], style={'marginBottom':'10px'}),

        html.Div([
            html.Label("Walking Trips (Start)"),
            dcc.Input(id="input_WalkingTrips(Start)", type="number", value=0, step=1),
            html.Button("+", id="plus_input_WalkingTrips(Start)", n_clicks=0),
            html.Button("–", id="minus_input_WalkingTrips(Start)", n_clicks=0),
        ], style={'marginBottom':'10px'}),

        html.Div([
            html.Label("Walking Trips (End)"),
            dcc.Input(id="input_WalkingTrips(End)", type="number", value=0, step=1),
            html.Button("+", id="plus_input_WalkingTrips(End)", n_clicks=0),
            html.Button("–", id="minus_input_WalkingTrips(End)", n_clicks=0),
        ], style={'marginBottom':'10px'}),

        html.Div([
            html.Label("Public Transit Trips (Start)"),
            dcc.Input(id="input_PublicTransitTrips(Start)", type="number", value=0, step=1),
            html.Button("+", id="plus_input_PublicTransitTrips(Start)", n_clicks=0),
            html.Button("–", id="minus_input_PublicTransitTrips(Start)", n_clicks=0),
        ], style={'marginBottom':'10px'}),

        html.Div([
            html.Label("Public Transit Trips (End)"),
            dcc.Input(id="input_PublicTransitTrips(End)", type="number", value=0, step=1),
            html.Button("+", id="plus_input_PublicTransitTrips(End)", n_clicks=0),
            html.Button("–", id="minus_input_PublicTransitTrips(End)", n_clicks=0),
        ], style={'marginBottom':'10px'}),


        # ───────── APPLY / RESET / CLOSE ─────────
        html.Div([
            html.Button("Apply Updated Data", id="apply_updated_data", n_clicks=0),
            html.Button("Reset Predictions",    id="reset_predictions",  n_clicks=0),
        ], style={'marginBottom':'10px'}),

        html.Button("Close", id="close_modal", n_clicks=0)
    ],
    style={
        'display': 'none',
        'position': 'fixed',
        'top': '50%',
        'left': '50%',
        'transform': 'translate(-50%, -50%)',
        'padding': '20px',
        'backgroundColor': 'white',
        'border': '2px solid black',
        'zIndex': 1000
    }
)


])

# ----------------------------
# 7. Define Callbacks
# ----------------------------

# Global variable to store data by county
data_by_county = {}

# Define county coordinates globally for access in callbacks
county_coordinates = {}

# Cache memoization
@cache.memoize(timeout=CACHE_TIMEOUT)
def get_county_data(counties_selected):
    """
    Retrieve preloaded data for the specified counties.

    Parameters:
        counties_selected (list): The counties to retrieve data for.

    Returns:
        pd.DataFrame: Combined DataFrame for the selected counties.
    """
    if not isinstance(counties_selected, list):
        counties_selected = [counties_selected]

    if 'All' in counties_selected:
        # Return data for all counties
        combined_df = pd.concat(data_by_county.values(), ignore_index=True)
        logger.debug(f"'All' selected. Returning data for all counties with {len(combined_df)} records.")
        return combined_df

    # Else, return data for selected counties
    dfs = []
    for county in counties_selected:
        if county in data_by_county:
            dfs.append(data_by_county[county])
        else:
            logger.warning(f"No data found for county: {county}")
    if dfs:
        combined_df = pd.concat(dfs, ignore_index=True)
        return combined_df
    else:
        return pd.DataFrame()

# Callback to render content based on selected tab
@app.callback(Output('tabs-content', 'children'), Input('tabs', 'value'))
def render_content(tab):
    available_counties = list(county_coordinates.keys())
    
    # Ensure that the unique lists are available (they must be defined globally after loading the data)
    global unique_weather, unique_light, unique_road

    if tab == 'tab-1': # Data Downloader Tab
        return html.Div(
            children=[
                html.Div(
                    children=[
                        html.Div(
                            common_controls(
                                'tab1',
                                show_buttons=True,
                                available_counties=available_counties,
                                unique_weather=unique_weather,
                                unique_light=unique_light,
                                unique_road=unique_road,
                                unique_crash_types=unique_crash_types
                            ),
                            className='responsive-controls'
                        ),
                        dcc.Graph(
                            id='scatter_map',
                            className='responsive-graph',
                            figure={
                                'data': [],
                                'layout': {
                                    'mapbox': {
                                        'style': "open-street-map",
                                        'center': {
                                            'lat': county_coordinates[available_counties[0]]['lat'],
                                            'lon': county_coordinates[available_counties[0]]['lon']
                                        },
                                        'zoom': 10
                                    },
                                    'margin': {'l': 0, 'r': 0, 't': 0, 'b': 0}
                                }
                            },
                            config={'modeBarButtonsToRemove': ['lasso2d'], 'displayModeBar': True, 'scrollZoom': True}
                        )
                    ],
                    className='desktop-layout'
                ),
                html.Div(
                    id='warning_message_tab1',
                    style={'color': 'red', 'textAlign': 'center', 'margin': '10px'}
                )
            ]
        )

    elif tab == 'tab-2': # Heatmap Tab
        return html.Div([
            html.Div([
                html.Div([
                    html.Label('Adjust Heatmap Radius:', style={'font-weight': 'bold'}),
                    html.Div(
                        "i",
                        title="This slider adjusts the radius of influence for the heatmap.",
                        style={
                            'display': 'inline-block',
                            'background-color': '#ccc',
                            'border': '1px solid #999',
                            'border-radius': '3px',
                            'width': '20px',
                            'height': '20px',
                            'text-align': 'center',
                            'line-height': '20px',
                            'cursor': 'help',
                            'margin-left': '5px'
                        }
                    ),
                    dcc.Slider(
                        id='radius_slider_tab2',
                        min=0.1,
                        max=10,
                        step=0.1,
                        value=1,
                        marks={
                            0.1: '0.1 mi',
                            1: '1 mi',
                            2: '2 mi',
                            3: '3 mi',
                            4: '4 mi',
                            5: '5 mi',
                            6: '6 mi',
                            7: '7 mi',
                            8: '8 mi',
                            9: '9 mi',
                            10: '10 mi'
                        },
                        tooltip={'placement': 'bottom', 'always_visible': True}
                    )
                ], style={'margin-bottom': '20px'}),
                
                common_controls(
                    'tab2',
                    show_buttons=True,
                    available_counties=available_counties,
                    unique_weather=unique_weather,
                    unique_light=unique_light,
                    unique_road=unique_road,
                    unique_crash_types=unique_crash_types)
            ], className='responsive-controls'),
            
            # Right-side: The Heatmap Graph container
            html.Div([
                dcc.Graph(
                    id='heatmap_graph',
                    className='responsive-graph',
                    figure={
                        'data': [],
                        'layout': {
                            'mapbox': {
                                'style': "open-street-map",
                                'center': {
                                    'lat': county_coordinates[available_counties[0]]['lat'],
                                    'lon': county_coordinates[available_counties[0]]['lon']
                                },
                                'zoom': 10
                            },
                            'margin': {'l': 0, 'r': 0, 't': 0, 'b': 0}
                        }
                    },
                    config={'modeBarButtonsToRemove': ['lasso2d'], 'displayModeBar': True, 'scrollZoom': True}
                ),
                html.Button(
                    id='insight-button',n_clicks=0, 
                    children=[
                        html.I(className="fas fa-lightbulb"),
                        html.Span(" Get Insights")  # Button text
                    ]),
                # Right-side: Display AI generated insights
                html.Div(
                    className= 'insights-wrapper',
                    children=[
                        html.Div(
                            id='insight-display-container',
                            children=[
                                dcc.Loading(
                                    id="loading-output-text",
                                    type="dot",
                                    children=[
                                        dcc.Markdown(
                                        id='insight-content',
                                        children="""
                                        """,
                                    )]
                                ),
                            ],
                        className='insight-display-wrapper')])
                
        ], className='responsive-graph'),
    
    ], className='desktop-layout')

    elif tab == 'tab-3': # Census Data Tab
        return html.Div([
            html.Div([
                census_controls(),
                html.Div(id='warning_message_tab3', style={'color': 'red'})
            ], className='responsive-controls'),
            html.Div(
                dcc.Graph(
                    id='scatter_map_tab3',
                    className='responsive-graph',
                    figure={
                        'data': [],
                        'layout': {
                            'mapbox': {
                                'style': "open-street-map",
                                'center': {
                                    'lat': county_coordinates[available_counties[0]]['lat'],
                                    'lon': county_coordinates[available_counties[0]]['lon']
                                },
                                'zoom': 10
                            },
                            'margin': {'l': 0, 'r': 0, 't': 0, 'b': 0}
                        }
                    },
                    config={
                        'modeBarButtonsToRemove': ['lasso2d'], 
                        'displayModeBar': True, 
                        'scrollZoom': True
                    }
                ),
                className='responsive-graph'
            )
        ], className='desktop-layout')

    elif tab == 'tab-4':  # Predictions Tab
        return html.Div([
            # Left-side: Controls (Model, Prediction Bar, County Selector, and Editing UI)
            html.Div([
                html.Div([
                    html.Label('Select AI Model:', style={'fontSize': '12px'}),
                    html.Span(
                        "i",
                        title="Choose a tract to edit and apply the new values, then reset to change another one. Update one tract at a time.",
                        style={
                            'display': 'inline-block',
                            'backgroundColor': '#ccc',
                            'border': '1px solid #999',
                            'borderRadius': '50%',
                            'width': '16px',
                            'height': '16px',
                            'textAlign': 'center',
                            'lineHeight': '16px',
                            'cursor': 'help',
                            'marginLeft': '5px',
                            'fontSize': '12px'
                        }
                    )
                ], style={'display': 'flex', 'alignItems': 'center'}),
                dcc.Dropdown(
                    id='model_selector_tab4',
                    options=[
                        {'label': 'ForestISO',     'value': 'AI.py'},
                        {'label': 'GWR (local)',  'value': 'AI2.py'},
                    ],
                    value='AI.py',
                    clearable=False,
                    style={'width': '100%', 'fontSize': '12px'}
                ),
                html.Div(
                    id='prediction_bar',
                    style={
                        'width': '100%',
                        'padding': '10px',
                        'backgroundColor': '#eee',
                        'textAlign': 'center',
                        'fontWeight': 'bold'
                    }
                ),
                dcc.Store(id='original_prediction'),
                html.Br(),
                html.Label('Select County:', style={'fontSize': '12px'}),
                dcc.Dropdown(
                    id='county_selector_tab4',
                    options=[],  # to be updated via callback
                    multi=True,
                    placeholder='Select county by CNTY_NAME',
                    style={'width': '100%', 'fontSize': '12px'}
                ),
                html.Br(),
                html.Label('Prediction Data Controls', style={'fontSize': '12px'}),
                html.Button('Refresh Predictions', id='refresh_predictions_tab4', n_clicks=0, style={'fontSize': '12px'}),
                html.Hr(),
                html.H3("Edit Census Tract Data", style={'fontSize': '14px', 'marginBottom': '10px'}),
                html.Div([
                    html.Div([
                        html.Label("Demographic Index", style={'fontSize': '12px', 'marginRight': '5px'}),
                        dcc.Input(id="input_DEMOGIDX_5", type="number", value=0, step=0.01,
                                style={'width': '80px', 'fontSize': '12px'}),
                        html.Button("+", id="plus_input_DEMOGIDX_5", n_clicks=0,
                                    style={'marginLeft': '5px', 'fontSize': '12px'}),
                        html.Button("–", id="minus_input_DEMOGIDX_5", n_clicks=0,
                                    style={'marginLeft': '5px', 'fontSize': '12px'})
                    ], style={'display': 'flex', 'alignItems': 'center', 'marginBottom': '5px'}),
                    html.Div([
                        html.Label("People of Color (%)", style={'fontSize': '12px', 'marginRight': '5px'}),
                        dcc.Input(id="input_PEOPCOLORPCT", type="number", value=0, step=0.01,
                                style={'width': '80px', 'fontSize': '12px'}),
                        html.Button("+", id="plus_input_PEOPCOLORPCT", n_clicks=0,
                                    style={'marginLeft': '5px', 'fontSize': '12px'}),
                        html.Button("–", id="minus_input_PEOPCOLORPCT", n_clicks=0,
                                    style={'marginLeft': '5px', 'fontSize': '12px'})
                    ], style={'display': 'flex', 'alignItems': 'center', 'marginBottom': '5px'}),
                    html.Div([
                        html.Label("Unemployment Rate (%)", style={'fontSize': '12px', 'marginRight': '5px'}),
                        dcc.Input(id="input_UNEMPPCT", type="number", value=0, step=0.01,
                                style={'width': '80px', 'fontSize': '12px'}),
                        html.Button("+", id="plus_input_UNEMPPCT", n_clicks=0,
                                    style={'marginLeft': '5px', 'fontSize': '12px'}),
                        html.Button("–", id="minus_input_UNEMPPCT", n_clicks=0,
                                    style={'marginLeft': '5px', 'fontSize': '12px'})
                    ], style={'display': 'flex', 'alignItems': 'center', 'marginBottom': '5px'}),
                    html.Div([
                        html.Label("Residential Land Use (%)", style={'fontSize': '12px', 'marginRight': '5px'}),
                        dcc.Input(id="input_pct_residential", type="number", value=0, step=0.01,
                                style={'width': '80px', 'fontSize': '12px'}),
                        html.Button("+", id="plus_input_pct_residential", n_clicks=0,
                                    style={'marginLeft': '5px', 'fontSize': '12px'}),
                        html.Button("–", id="minus_input_pct_residential", n_clicks=0,
                                    style={'marginLeft': '5px', 'fontSize': '12px'})
                    ], style={'display': 'flex', 'alignItems': 'center', 'marginBottom': '5px'}),
                    html.Div([
                        html.Label("Industrial Land Use (%)", style={'fontSize': '12px', 'marginRight': '5px'}),
                        dcc.Input(id="input_pct_industrial", type="number", value=0, step=0.01,
                                style={'width': '80px', 'fontSize': '12px'}),
                        html.Button("+", id="plus_input_pct_industrial", n_clicks=0,
                                    style={'marginLeft': '5px', 'fontSize': '12px'}),
                        html.Button("–", id="minus_input_pct_industrial", n_clicks=0,
                                    style={'marginLeft': '5px', 'fontSize': '12px'})
                    ], style={'display': 'flex', 'alignItems': 'center', 'marginBottom': '5px'}),
                    html.Div([
                        html.Label("Retail Land Use (%)", style={'fontSize': '12px', 'marginRight': '5px'}),
                        dcc.Input(id="input_pct_retail", type="number", value=0, step=0.01,
                                style={'width': '80px', 'fontSize': '12px'}),
                        html.Button("+", id="plus_input_pct_retail", n_clicks=0,
                                    style={'marginLeft': '5px', 'fontSize': '12px'}),
                        html.Button("–", id="minus_input_pct_retail", n_clicks=0,
                                    style={'marginLeft': '5px', 'fontSize': '12px'})
                    ], style={'display': 'flex', 'alignItems': 'center', 'marginBottom': '5px'}),
                    html.Div([
                        html.Label("Commercial Land Use (%)", style={'fontSize': '12px', 'marginRight': '5px'}),
                        dcc.Input(id="input_pct_commercial", type="number", value=0, step=0.01,
                                style={'width': '80px', 'fontSize': '12px'}),
                        html.Button("+", id="plus_input_pct_commercial", n_clicks=0,
                                    style={'marginLeft': '5px', 'fontSize': '12px'}),
                        html.Button("–", id="minus_input_pct_commercial", n_clicks=0,
                                    style={'marginLeft': '5px', 'fontSize': '12px'})
                    ], style={'display': 'flex', 'alignItems': 'center', 'marginBottom': '5px'}),
                    html.Div([
                        html.Label("Annual Average Daily Traffic", style={'fontSize': '12px', 'marginRight': '5px'}),
                        dcc.Input(id="input_AADT", type="number", value=0, step=0.01,
                                style={'width': '80px', 'fontSize': '12px'}),
                        html.Button("+", id="plus_input_AADT", n_clicks=0,
                                    style={'marginLeft': '5px', 'fontSize': '12px'}),
                        html.Button("–", id="minus_input_AADT", n_clicks=0,
                                    style={'marginLeft': '5px', 'fontSize': '12px'})
                    ], style={'display': 'flex', 'alignItems': 'center', 'marginBottom': '5px'}),
                    html.Div([
                        html.Label("Avg Commute Distance (Trip Start, mi)", style={'fontSize': '12px', 'marginRight': '5px'}),
                        dcc.Input(id="input_Commute_TripMiles_TripStart_avg", type="number", value=0, step=0.01,
                                style={'width': '80px', 'fontSize': '12px'}),
                        html.Button("+", id="plus_input_Commute_TripMiles_TripStart_avg", n_clicks=0,
                                    style={'marginLeft': '5px', 'fontSize': '12px'}),
                        html.Button("–", id="minus_input_Commute_TripMiles_TripStart_avg", n_clicks=0,
                                    style={'marginLeft': '5px', 'fontSize': '12px'})
                    ], style={'display': 'flex', 'alignItems': 'center', 'marginBottom': '5px'}),
                    html.Div([
                        html.Label("Avg Commute Distance (Trip End, mi)", style={'fontSize': '12px', 'marginRight': '5px'}),
                        dcc.Input(id="input_Commute_TripMiles_TripEnd_avg", type="number", value=0, step=0.01,
                                style={'width': '80px', 'fontSize': '12px'}),
                        html.Button("+", id="plus_input_Commute_TripMiles_TripEnd_avg", n_clicks=0,
                                    style={'marginLeft': '5px', 'fontSize': '12px'}),
                        html.Button("–", id="minus_input_Commute_TripMiles_TripEnd_avg", n_clicks=0,
                                    style={'marginLeft': '5px', 'fontSize': '12px'})
                    ], style={'display': 'flex', 'alignItems': 'center', 'marginBottom': '5px'})
                ], style={'display': 'flex', 'flexDirection': 'column', 'gap': '5px'}),
                    html.Div([
                        html.Label("Total Population (ACS)", style={'fontSize':'12px','marginRight':'5px'}),
                        dcc.Input(id="input_ACSTOTPOP", type="number", value=0, step=1, style={'width':'80px','fontSize':'12px'}),
                        html.Button("+", id="plus_input_ACSTOTPOP", n_clicks=0, style={'marginLeft':'5px','fontSize':'12px'}),
                        html.Button("–", id="minus_input_ACSTOTPOP", n_clicks=0, style={'marginLeft':'5px','fontSize':'12px'}),
                    ], style={'display':'flex','alignItems':'center','marginBottom':'5px'}),

                    html.Div([
                        html.Label("Demographic Index (2-yr ACS)", style={'fontSize':'12px','marginRight':'5px'}),
                        dcc.Input(id="input_DEMOGIDX_2", type="number", value=0, step=0.01, style={'width':'80px','fontSize':'12px'}),
                        html.Button("+", id="plus_input_DEMOGIDX_2", n_clicks=0, style={'marginLeft':'5px','fontSize':'12px'}),
                        html.Button("–", id="minus_input_DEMOGIDX_2", n_clicks=0, style={'marginLeft':'5px','fontSize':'12px'}),
                    ], style={'display':'flex','alignItems':'center','marginBottom':'5px'}),

                    html.Div([
                        html.Label("Poverty Population", style={'fontSize':'12px','marginRight':'5px'}),
                        dcc.Input(id="input_PovertyPop", type="number", value=0, step=1, style={'width':'80px','fontSize':'12px'}),
                        html.Button("+", id="plus_input_PovertyPop", n_clicks=0, style={'marginLeft':'5px','fontSize':'12px'}),
                        html.Button("–", id="minus_input_PovertyPop", n_clicks=0, style={'marginLeft':'5px','fontSize':'12px'}),
                    ], style={'display':'flex','alignItems':'center','marginBottom':'5px'}),

                    html.Div([
                        html.Label("Disability (%)", style={'fontSize':'12px','marginRight':'5px'}),
                        dcc.Input(id="input_DISABILITYPCT", type="number", value=0, step=0.01, style={'width':'80px','fontSize':'12px'}),
                        html.Button("+", id="plus_input_DISABILITYPCT", n_clicks=0, style={'marginLeft':'5px','fontSize':'12px'}),
                        html.Button("–", id="minus_input_DISABILITYPCT", n_clicks=0, style={'marginLeft':'5px','fontSize':'12px'}),
                    ], style={'display':'flex','alignItems':'center','marginBottom':'5px'}),

                    html.Div([
                        html.Label("Biking Trips (Start)", style={'fontSize':'12px','marginRight':'5px'}),
                        dcc.Input(id="input_BikingTrips(Start)", type="number", value=0, step=1, style={'width':'80px','fontSize':'12px'}),
                        html.Button("+", id="plus_input_BikingTrips(Start)", n_clicks=0, style={'marginLeft':'5px','fontSize':'12px'}),
                        html.Button("–", id="minus_input_BikingTrips(Start)", n_clicks=0, style={'marginLeft':'5px','fontSize':'12px'}),
                    ], style={'display':'flex','alignItems':'center','marginBottom':'5px'}),

                    html.Div([
                        html.Label("Biking Trips (End)", style={'fontSize':'12px','marginRight':'5px'}),
                        dcc.Input(id="input_BikingTrips(End)", type="number", value=0, step=1, style={'width':'80px','fontSize':'12px'}),
                        html.Button("+", id="plus_input_BikingTrips(End)", n_clicks=0, style={'marginLeft':'5px','fontSize':'12px'}),
                        html.Button("–", id="minus_input_BikingTrips(End)", n_clicks=0, style={'marginLeft':'5px','fontSize':'12px'}),
                    ], style={'display':'flex','alignItems':'center','marginBottom':'5px'}),

                    html.Div([
                        html.Label("Carpool Trips (Start)", style={'fontSize':'12px','marginRight':'5px'}),
                        dcc.Input(id="input_CarpoolTrips(Start)", type="number", value=0, step=1, style={'width':'80px','fontSize':'12px'}),
                        html.Button("+", id="plus_input_CarpoolTrips(Start)", n_clicks=0, style={'marginLeft':'5px','fontSize':'12px'}),
                        html.Button("–", id="minus_input_CarpoolTrips(Start)", n_clicks=0, style={'marginLeft':'5px','fontSize':'12px'}),
                    ], style={'display':'flex','alignItems':'center','marginBottom':'5px'}),

                    html.Div([
                        html.Label("Carpool Trips (End)", style={'fontSize':'12px','marginRight':'5px'}),
                        dcc.Input(id="input_CarpoolTrips(End)", type="number", value=0, step=1, style={'width':'80px','fontSize':'12px'}),
                        html.Button("+", id="plus_input_CarpoolTrips(End)", n_clicks=0, style={'marginLeft':'5px','fontSize':'12px'}),
                        html.Button("–", id="minus_input_CarpoolTrips(End)", n_clicks=0, style={'marginLeft':'5px','fontSize':'12px'}),
                    ], style={'display':'flex','alignItems':'center','marginBottom':'5px'}),

                    html.Div([
                        html.Label("Commercial Freight Trips (Start)", style={'fontSize':'12px','marginRight':'5px'}),
                        dcc.Input(id="input_CommercialFreightTrips(Start)", type="number", value=0, step=1, style={'width':'80px','fontSize':'12px'}),
                        html.Button("+", id="plus_input_CommercialFreightTrips(Start)", n_clicks=0, style={'marginLeft':'5px','fontSize':'12px'}),
                        html.Button("–", id="minus_input_CommercialFreightTrips(Start)", n_clicks=0, style={'marginLeft':'5px','fontSize':'12px'}),
                    ], style={'display':'flex','alignItems':'center','marginBottom':'5px'}),

                    html.Div([
                        html.Label("Commercial Freight Trips (End)", style={'fontSize':'12px','marginRight':'5px'}),
                        dcc.Input(id="input_CommercialFreightTrips(End)", type="number", value=0, step=1, style={'width':'80px','fontSize':'12px'}),
                        html.Button("+", id="plus_input_CommercialFreightTrips(End)", n_clicks=0, style={'marginLeft':'5px','fontSize':'12px'}),
                        html.Button("–", id="minus_input_CommercialFreightTrips(End)", n_clicks=0, style={'marginLeft':'5px','fontSize':'12px'}),
                    ], style={'display':'flex','alignItems':'center','marginBottom':'5px'}),

                    html.Div([
                        html.Label("Walking Trips (Start)", style={'fontSize':'12px','marginRight':'5px'}),
                        dcc.Input(id="input_WalkingTrips(Start)", type="number", value=0, step=1, style={'width':'80px','fontSize':'12px'}),
                        html.Button("+", id="plus_input_WalkingTrips(Start)", n_clicks=0, style={'marginLeft':'5px','fontSize':'12px'}),
                        html.Button("–", id="minus_input_WalkingTrips(Start)", n_clicks=0, style={'marginLeft':'5px','fontSize':'12px'}),
                    ], style={'display':'flex','alignItems':'center','marginBottom':'5px'}),

                    html.Div([
                        html.Label("Walking Trips (End)", style={'fontSize':'12px','marginRight':'5px'}),
                        dcc.Input(id="input_WalkingTrips(End)", type="number", value=0, step=1, style={'width':'80px','fontSize':'12px'}),
                        html.Button("+", id="plus_input_WalkingTrips(End)", n_clicks=0, style={'marginLeft':'5px','fontSize':'12px'}),
                        html.Button("–", id="minus_input_WalkingTrips(End)", n_clicks=0, style={'marginLeft':'5px','fontSize':'12px'}),
                    ], style={'display':'flex','alignItems':'center','marginBottom':'5px'}),

                    html.Div([
                        html.Label("Public Transit Trips (Start)", style={'fontSize':'12px','marginRight':'5px'}),
                        dcc.Input(id="input_PublicTransitTrips(Start)", type="number", value=0, step=1, style={'width':'80px','fontSize':'12px'}),
                        html.Button("+", id="plus_input_PublicTransitTrips(Start)", n_clicks=0, style={'marginLeft':'5px','fontSize':'12px'}),
                        html.Button("–", id="minus_input_PublicTransitTrips(Start)", n_clicks=0, style={'marginLeft':'5px','fontSize':'12px'}),
                    ], style={'display':'flex','alignItems':'center','marginBottom':'5px'}),

                    html.Div([
                        html.Label("Public Transit Trips (End)", style={'fontSize':'12px','marginRight':'5px'}),
                        dcc.Input(id="input_PublicTransitTrips(End)", type="number", value=0, step=1, style={'width':'80px','fontSize':'12px'}),
                        html.Button("+", id="plus_input_PublicTransitTrips(End)", n_clicks=0, style={'marginLeft':'5px','fontSize':'12px'}),
                        html.Button("–", id="minus_input_PublicTransitTrips(End)", n_clicks=0, style={'marginLeft':'5px','fontSize':'12px'}),
                    ], style={'display':'flex','alignItems':'center','marginBottom':'5px'}),

                html.Div([
                    html.Button("Apply Updated Data", id="apply_updated_data", n_clicks=0,
                                style={'fontSize': '12px', 'marginRight': '5px'}),
                    html.Button("Reset Predictions", id="reset_predictions", n_clicks=0,
                                style={'fontSize': '12px'})
                ], style={'marginTop': '10px', 'display': 'flex', 'justifyContent': 'center'})
            ], className='responsive-controls'),
            # Right-side: Predictions Map
            html.Div([
                # Predictions map
                dcc.Graph(
                    id='predictions_map',
                    className='responsive-graph',
                    figure={
                        'data': [],
                        'layout': {
                            'mapbox': {
                                'style': "open-street-map",
                                'center': {'lat': 40.7128, 'lon': -74.0060},
                                'zoom': 10
                            },
                            'margin': {'l': 0, 'r': 0, 't': 0, 'b': 0}
                        }
                    },
                    config={
                        'modeBarButtonsToRemove': ['lasso2d'],
                        'displayModeBar': True,
                        'scrollZoom': True
                    }
                ),

                # Comparison scatter plot
                dcc.Graph(
                    id='comparison_graph',
                    className='responsive-graph'
                )
            ], className='responsive-graph'),
        ], className='desktop-layout')
    
    elif tab == 'tab-5': # Chatbot Tab
        return load_chatbot_layout(
            [{"sender": "bot", "message": "Hello! I am an interactive safety chatbot designed to provide you with real-time, data-driven insights on roadway safety. Whether you seek information about high-risk areas, traffic incident trends, or general road safety guidance, I will offer reliable and context-aware responses.\n\n" \
            "**Example Prompts**\n\n" \
            "- Can you summarize the crash data from 2020, focusing on common causes?\n\n" \
            "- Show me the top 5 cities with the highest number of crashes in 2021, along with their count.\n\n" \
            }])

@app.callback(
    Output('chat-history-store', 'data'),
    Output('chat-history-container', 'children'),
    Input('clear-button', 'n_clicks'),
    prevent_initial_call=True
)
def clear_chat_history(n_clicks):
    if n_clicks and n_clicks > 0:
        # Reset the chat history to an empty list
        # while len(chat_history) > 1:
        #     chat_history.pop()
        return [], [] # Empty list for store, empty list for children
    return dash.no_update, dash.no_update # If button not clicked, do nothing

@app.callback(
        Output('insight-content', 'children'),
        Input('insight-button', 'n_clicks'),
        State('heatmap_graph', 'figure'),
        running = [
            (Output('insight-content', 'children'), "Generating Insights...", ""),
        ]
)
def generate_insights(n_clicks, fig_snapshot):
    fig_width = 1280
    fig_height = 720
    if n_clicks and n_clicks > 0:

        #pio.write_image(fig_snapshot, "density_map.png", scale=1, width=fig_width, height=fig_height)
        image_bytes = pio.to_image(fig=fig_snapshot, format='png', scale=1, width=fig_width, height=fig_height)
        insghts = get_insights(image_bytes=image_bytes)

        return insghts
    return dash.no_update

# --- Python Callback 1: Handle User Input and Display Immediately (with loading placeholder) ---
@app.callback(
    Output('user-input', 'value'),
    Output('chat-history-store', 'data', allow_duplicate=True),
    Output('scroll-trigger', 'data', allow_duplicate=True),
    Output('user-question-for-bot', 'data'),
    Input('send-button', 'n_clicks'),
    State('user-input', 'value'),
    State('chat-history-store', 'data'),
    State('scroll-trigger', 'data'),
    prevent_initial_call=True
)
def handle_user_input(send_button_clicks, user_question, current_chat_data, current_scroll_trigger):
    if not user_question or user_question.strip() == "":
        raise dash.exceptions.PreventUpdate

    # Append user message
    msg = {"sender": "user", "message": user_question}
    current_chat_data.append(msg)
    #chat_history.append(msg)

    # Append temporary loading message
    loading_msg = {"sender": "bot", "message": "Thinking..."}
    current_chat_data.append(loading_msg)

    new_scroll_trigger = current_scroll_trigger + 1

    return (
        '',
        current_chat_data, 
        new_scroll_trigger, 
        {
            "question": user_question,
            "timestamp": datetime.datetime.now().isoformat(),
        }
    )

# --- Python Callback 2: Generate Bot Response (updates the specific bot message) ---
@app.callback(
    Output('chat-history-store', 'data', allow_duplicate=True),
    Output('scroll-trigger', 'data', allow_duplicate=True),    
    Input('user-question-for-bot', 'data'),
    State('chat-history-store', 'data'),
    State('scroll-trigger', 'data'),
    prevent_initial_call=True
)
def generate_and_display_bot_response(user_question_data, current_chat_data, current_scroll_trigger):
    if user_question_data is None:
        raise dash.exceptions.PreventUpdate

    user_question = user_question_data["question"]

    bot_response_message_content = generate_response(user_question)
    
    # Remove loading message
    current_chat_data.pop()

    msg = {"sender": "bot", "message": bot_response_message_content}
    current_chat_data.append(msg)
    #chat_history.append(msg)
    new_scroll_trigger = current_scroll_trigger + 1

    return current_chat_data, new_scroll_trigger

# --- Python Callback 3: Update Chat History Display and Scroll after all data is in chat-history-store ---
@app.callback(
    Output('chat-history-container', 'children', allow_duplicate=True),
    Output('chat-history-store', 'data', allow_duplicate=True),
    Output('scroll-trigger', 'data', allow_duplicate=True),
    Input('chat-history-store', 'data'), # Listen to changes in the history store
    prevent_initial_call='initial_duplicate'
)
def update_chat_display(stored_chat_data):
    if stored_chat_data is None:
        raise dash.exceptions.PreventUpdate

    rendered_history_elements = [render_message_bubble(msg['sender'], msg['message']) for msg in stored_chat_data]
    rendered_history_elements.append(html.Div(id='chat-end-marker'))
    return rendered_history_elements, stored_chat_data, 0

# --- Clientside Callback for Auto-Scrolling ---
clientside_callback(
    """
    function(data) {
        // This function is triggered by the 'scroll-trigger' data change
        // It needs to be robust, so it only attempts to scroll if the marker exists.
        const marker = document.getElementById('chat-end-marker');
        if (marker) {
            marker.scrollIntoView({ behavior: 'smooth' }); // 'smooth' for animated scroll
        }
        return window.dash_clientside.no_update; // Don't update any Dash output
    }
    """,
    Output('scroll-trigger', 'data', allow_duplicate=True), # Dummy output to trigger the clientside callback
    Input('scroll-trigger', 'data'),   # Input is the data from our Python callback
    prevent_initial_call=True, # Prevent scrolling on initial page load from this callback
)

@app.callback(
    Output('data_type_vru_options_tab1', 'style'),
    Input('data_type_selector_main_tab1', 'value')
)
def toggle_vru_options_tab1(main_value):
    return {'display': 'block'} if main_value == 'VRU' else {'display': 'none'}

@app.callback(
    Output('data_type_vru_options_tab2', 'style'),
    Input('data_type_selector_main_tab2', 'value')
)
def toggle_vru_options_tab2(main_value):
    return {'display': 'block'} if main_value == 'VRU' else {'display': 'none'}

@app.callback(
    Output('data_type_vru_options_tab3', 'style'),
    Input('data_type_selector_main_tab3', 'value')
)
def toggle_vru_options_tab3(main_value):
    return {'display': 'block'} if main_value == 'VRU' else {'display': 'none'}



# ----------------------------
# 7.1. Callback for Data Downloader Tab (tab1)
# ----------------------------
@app.callback(
    Output('comparison_graph', 'figure'),
    Input('predictions_refresh',     'data'),
    State('model_selector_tab4',     'value'),
    State('county_selector_tab4',    'value'),
    State('editable_gpkg_path',      'data'),
)
def update_comparison_graph(refresh, model_file, selected_counties, editable_gpkg_path):
    import os
    # choose GPKG & suffix exactly as in update_predictions_map
    if model_file == "AI2.py":
        suffix, default_file = "_with_gwr_predictions", DEFAULT_PRED_FILES['AI2.py']
    else:
        suffix, default_file = "_with_predictions",     DEFAULT_PRED_FILES['AI.py']

    if editable_gpkg_path:
        base, ext = os.path.splitext(editable_gpkg_path)
        candidate = f"{base}{suffix}{ext}"
        gpkg_file = candidate if os.path.exists(candidate) else default_file
    else:
        gpkg_file = default_file

    # load it
    gdf = gpd.read_file(gpkg_file)
    # standardize and filter counties
    if 'CNTY_NAME' in gdf.columns:
        gdf['CNTY_NAME'] = (
            gdf['CNTY_NAME']
               .str.replace(" County", "", regex=False)
               .str.strip()
               .str.title()
        )
    if selected_counties:
        gdf = gdf[gdf['CNTY_NAME'].isin(selected_counties)]

    # ensure Prediction column exists
    if 'Prediction' not in gdf.columns:
        return go.Figure()

    # build scatter comparison
    fig = go.Figure()
    # Prediction vs AADT Crash Rate
    # AADT Crash Rate vs Prediction
    if 'AADT Crash Rate' in gdf.columns:
        fig.add_trace(go.Scatter(
            x=gdf['Prediction'],
            y=gdf['AADT Crash Rate'],
            mode='markers',
            name='AADT Crash Rate',
            hovertemplate=(
                "<b>AADT Crash Rate</b><br>"
                "Prediction: %{x:.2f}<br>"
                "Observed: %{y:.2f}<extra></extra>"
            )
        ))

    # VRU Crash Rate vs Prediction
    if 'VRU Crash Rate' in gdf.columns:
        fig.add_trace(go.Scatter(
            x=gdf['Prediction'],
            y=gdf['VRU Crash Rate'],
            mode='markers',
            name='VRU Crash Rate',
            hovertemplate=(
                "<b>VRU Crash Rate</b><br>"
                "Prediction: %{x:.2f}<br>"
                "Observed: %{y:.2f}<extra></extra>"
            )
        ))

    fig.update_layout(
        title="Model Prediction vs. Observed Crash Rates",
        xaxis_title="Prediction",
        yaxis_title="Crash Rate",
        legend=dict(yanchor="top", y=0.99, xanchor="left", x=0.01)
    )
    return fig

@app.callback(
    [
        Output('scatter_map', 'figure'),
        Output('scatter_map', 'selectedData')
    ],
    [
        Input('apply_filter_tab1', 'n_clicks'),
        Input('clear_drawing_tab1', 'n_clicks'),
    ],
    [
        State('county_selector_tab1', 'value'),
        State('scatter_map', 'selectedData'),
        State('date_picker_tab1', 'start_date'),
        State('date_picker_tab1', 'end_date'),
        State('time_slider_tab1', 'value'),
        State('day_of_week_checklist_tab1', 'value'),
        State('weather_selector_tab1', 'value'),
        State('light_selector_tab1', 'value'),
        State('road_surface_selector_tab1', 'value'),
        State('severity_selector_tab1','value'),
        State('data_type_selector_main_tab1', 'value'),
        State('data_type_selector_vru_tab1', 'value'),
        State('crash_type_selector_tab1','value')
    ]
)
def map_tab1(apply_n_clicks, clear_n_clicks, counties_selected, selected_data,
             start_date, end_date, time_range, days_of_week,
            weather, light, road_surface, severity_category, main_data_type, vru_data_type, crash_type):
    ctx = callback_context
    triggered = (
        ctx.triggered[0]['prop_id'].split('.')[0]
        if ctx.triggered else 'initial_load'
    )
    logger.debug(f"Triggered Input: {triggered}")

    # load data
    df = get_county_data(counties_selected)

    # compute default center
    if isinstance(counties_selected, list) and counties_selected and 'All' not in counties_selected:
        lat_center = sum(county_coordinates[c]['lat'] for c in counties_selected) / len(counties_selected)
        lon_center = sum(county_coordinates[c]['lon'] for c in counties_selected) / len(counties_selected)
    else:
        lat_center, lon_center = 40.7128, -74.0060

    # helper to set uirevision key
    key = 'tab1-' + '-'.join(sorted(counties_selected or []))

    # empty‐data fallback
    if df.empty:
        fig = px.scatter_map(
            pd.DataFrame({'Latitude': [lat_center], 'Longitude': [lon_center]}),
            lat='Latitude', lon='Longitude', zoom=10, map_style="open-street-map"
        )
        fig.update_traces(marker=dict(opacity=0))
        fig.update_layout(uirevision=key)
        return fig, None

    # apply filters
    if triggered == 'apply_filter_tab1':
        filtered = filter_data_tab1(
            df, start_date, end_date, time_range,
            days_of_week, weather, light, road_surface,  severity_category, crash_type,
            main_data_type, vru_data_type, 
        )
        if selected_data and 'points' in selected_data:
            keep = [pt['customdata'][0] for pt in selected_data['points']]
            filtered = filtered[filtered['Case_Number'].isin(keep)]
        df_to_plot = filtered
        out_selected = selected_data
        if crash_type and crash_type != 'All':
            df_to_plot = df_to_plot[df_to_plot['Crash_Type'] == crash_type]

    elif triggered == 'clear_drawing_tab1':
        # reapply filters but drop box selection
        df_to_plot = filter_data_tab1(
            df, start_date, end_date, time_range,
            days_of_week, weather, light, road_surface, severity_category,
            main_data_type, vru_data_type, crash_type
        )
        out_selected = None

    else:  # initial_load
        df_to_plot = filter_data_tab1(
            df, '1900-01-01', '1901-01-01', [0, 23],
            ['Monday','Tuesday','Wednesday','Thursday','Friday','Saturday','Sunday'],
            'All','All','All', 'All', 'All',
            main_data_type, vru_data_type
        )
        out_selected = None

    # build the figure
    if df_to_plot.empty:
        fig = px.scatter_map(
            pd.DataFrame({'Latitude': [lat_center], 'Longitude': [lon_center]}),
            lat='Latitude', lon='Longitude', zoom=10, map_style="open-street-map"
        )
        fig.update_traces(marker=dict(opacity=0))
    else:
        fig = px.scatter_map(
            df_to_plot,
            lat='Y_Coord', lon='X_Coord', zoom=10, map_style="open-street-map",
            hover_name='Case_Number',
            hover_data={
                'Crash_Date': True, 'Crash_Time': True,
                'WeatherCon': True, 'LightCon': True,
                'RoadSurfac': True
            },
            custom_data=['Case_Number']
        )
        fig.update_layout(mapbox_center={'lat': lat_center, 'lon': lon_center})

    fig.update_layout(uirevision=key)
    return fig, out_selected


# Callback to Download Filtered Data in Data Downloader Tab (tab1)
@app.callback(
    Output('download_data', 'data'),
    [Input('download_button_tab1', 'n_clicks')],
    [
        State('county_selector_tab1', 'value'),
        State('date_picker_tab1', 'start_date'),
        State('date_picker_tab1', 'end_date'),
        State('time_slider_tab1', 'value'),
        State('day_of_week_checklist_tab1', 'value'),
        State('weather_selector_tab1', 'value'),
        State('light_selector_tab1', 'value'),
        State('road_surface_selector_tab1', 'value'),
        State('data_type_selector_main_tab1', 'value'),
        State('data_type_selector_vru_tab1', 'value'),
        State('scatter_map', 'selectedData')
    ]
)
def download_filtered_data_tab1(n_clicks, counties_selected, start_date, end_date, time_range, days_of_week,
                                weather, light, road_surface, main_data_type, vru_data_type, selected_data):
    if n_clicks > 0:
        try:
            # Load full data for the selected counties.
            df = get_county_data(counties_selected)
            if df.empty:
                logger.warning(f"No data available to download for counties: {counties_selected}")
                raise PreventUpdate

            # Apply the same filters as in update_map_tab1.
            filtered_df = filter_data_tab1(
                df, start_date, end_date, time_range,
                days_of_week, weather, light, road_surface,
                main_data_type, vru_data_type
            )

            # If a box selection exists, further filter by the selected points.
            if selected_data and 'points' in selected_data and selected_data['points']:
                selected_case_numbers = [point['customdata'][0] for point in selected_data['points']]
                filtered_df = filtered_df[filtered_df['Case_Number'].isin(selected_case_numbers)]
                logger.debug(f"Downloading {len(filtered_df)} records after box selection filtering.")
            else:
                logger.debug(f"Downloading all {len(filtered_df)} records after applying filters.")

            return dcc.send_data_frame(filtered_df.to_csv, filename="filtered_data.csv")
        except Exception as e:
            logger.error(f"Error in download_filtered_data_tab1: {e}")
            raise PreventUpdate
    return None


# ----------------------------
# 7.2. Callback for Heatmap Tab (tab2)
# ----------------------------

def filter_data_tab2(df, data_type):
    """
    Filter data based on data type for Heatmap Tab.

    Parameters:
        df (pd.DataFrame): The DataFrame to filter.
        data_type (str): 'All' or 'VRU'.

    Returns:
        pd.DataFrame: Filtered DataFrame.
    """
    if data_type != 'All':
        df = df[df['Data_Type'] == data_type]
    return df

@app.callback(
    Output('heatmap_graph', 'figure'),
    Input('apply_filter_tab2', 'n_clicks'),
    State('radius_slider_tab2', 'value'),
    State('county_selector_tab2', 'value'),
    State('data_type_selector_main_tab2', 'value'),
    State('data_type_selector_vru_tab2', 'value'),
    State('severity_selector_tab2', 'value'),
    State('date_picker_tab2', 'start_date'),
    State('date_picker_tab2', 'end_date'),
    State('time_slider_tab2', 'value'),
    State('day_of_week_checklist_tab2', 'value'),
    State('weather_selector_tab2', 'value'),
    State('light_selector_tab2', 'value'),
    State('road_surface_selector_tab2', 'value'),
    State('crash_type_selector_tab2','value')
)
def update_heatmap_tab2(n_clicks, radius_miles, counties_selected,
                        main_data_type, vru_data_type,
                        severity_category,
                        start_date, end_date, time_range,
                        days_of_week, weather, light, road_surface, crash_type):
    zoom = 10
    default_center = {'lat': 40.7128, 'lon': -74.0060}
    key = 'tab2-' + '-'.join(sorted(counties_selected or []))

    # BEFORE FIRST CLICK: show a blank‐centered “dot”
    if not n_clicks:
        radius_px = convert_miles_to_pixels(radius_miles, zoom, default_center['lat'])
        fig = px.density_map(
            pd.DataFrame(default_center, index=[0]),
            lat='lat', lon='lon',
            radius=radius_px,
            center=default_center, zoom=zoom,
            map_style="open-street-map", opacity=0.7
        )
        fig.update_layout(uirevision=key)
        return fig

    # LOAD YOUR DATA
    df = get_county_data(counties_selected)
    if df.empty:
        # same blank‐dot fallback
        radius_px = convert_miles_to_pixels(radius_miles, zoom, default_center['lat'])
        fig = px.density_map(
            pd.DataFrame(default_center, index=[0]),
            lat='lat', lon='lon',
            radius=radius_px,
            center=default_center, zoom=zoom,
            map_style="open-street-map", opacity=0.7
        )
        fig.update_layout(uirevision=key)
        return fig

    # APPLY *exactly* the same filters as Tab1, *including* VRU sub‐type
    filtered = filter_data_tab1(
        df,
        start_date, end_date, time_range,
        days_of_week, weather, light, road_surface,
        severity_category, crash_type,
        main_data_type, vru_data_type, 
    )

<<<<<<< HEAD
    filters = {
        "Heatmap Radius (0.1mi - 10mi)": radius_miles,
        "Counties Selected": counties_selected,
        "Main Data Type (All or VRU)": main_data_type,
        "VRU Data Type (All, Bicycle, Pedestrian)": vru_data_type,
        "Start Date": start_date,
        "End Data": end_date,
        "Time Range (12am - 11pm)": time_range,
        "Days of the Week": days_of_week,
        "Weather Condition": weather,
        "Road Surface Condition": road_surface,
        "Light Condition": light,
        "Crash Type": crash_type,
        "Severity Category": severity_category,
    }

    insights = get_insights(filters=filters, filtered_data=filtered, original_data=df)

=======
>>>>>>> 4631727e
    # COMPUTE CENTER
    if filtered.empty:
        center_lat, center_lon = default_center.values()
    elif 'All' in counties_selected:
        center_lat, center_lon = df['Y_Coord'].mean(), df['X_Coord'].mean()
    else:
        pts = [county_coordinates[c] for c in counties_selected]
        center_lat = sum(p['lat'] for p in pts) / len(pts)
        center_lon = sum(p['lon'] for p in pts) / len(pts)


    # RE‐COMPUTE PIXEL RADIUS AT NEW CENTER
    radius_px = convert_miles_to_pixels(radius_miles, zoom, center_lat)

    # BUILD THE DENSITY MAP
    fig = px.density_map(
        filtered,
        lat='Y_Coord', lon='X_Coord',
        radius=radius_px,
        center={'lat': center_lat, 'lon': center_lon},
        zoom=zoom,
        map_style="open-street-map",
        opacity=0.5,
        hover_data={
            'Case_Number': True,
            'Crash_Date': True,
            'Crash_Time': True,
            'WeatherCon': True,
            'LightCon': True,
            'RoadSurfac': True
        }
    )
    fig.update_layout(uirevision=key)
    return fig



# ----------------------------
# 7.3. Callback for Census Data Tab (tab3)
# ----------------------------
@app.callback(
    Output('scatter_map_tab3', 'figure'),
    Input('apply_filter_tab3', 'n_clicks'),
    State('county_selector_tab3', 'value'),
    State('census_attribute_selector', 'value')
)
def update_map_tab3(apply_n_clicks, counties_selected, selected_attribute):
    # Build a uirevision key based on the selected counties
    key = 'tab3-' + '-'.join(sorted(counties_selected or []))

    fig = go.Figure()

    # Determine which counties to draw
    if isinstance(counties_selected, list) and 'All' in counties_selected:
        selected_counties = list(census_polygons_by_county.keys())
    else:
        selected_counties = counties_selected or []

    # Gather values for normalization
    vals = []
    for county in selected_counties:
        for poly in census_polygons_by_county.get(county, []):
            try:
                vals.append(float(poly["properties"].get(selected_attribute, 0)))
            except:
                pass
    min_val, max_val = (min(vals), max(vals)) if vals else (0, 1)

    # Plot each polygon with opacity based on its value
    for county in selected_counties:
        for poly in census_polygons_by_county.get(county, []):
            coords_list = []
            geoms = [poly.get('coordinates')] if poly.get('type') == 'Polygon' else poly.get('coordinates', [])
            for coords in geoms:
                ring = coords[0] if poly.get('type') == 'Polygon' else coords[0]
                if ring[0] != ring[-1]:
                    ring = ring + [ring[0]]
                if len(ring) < 3:
                    continue
                lons, lats = zip(*ring)
                try:
                    norm = (float(poly["properties"].get(selected_attribute, 0)) - min_val) / (max_val - min_val)
                except:
                    norm = 0.5
                opacity = 0.1 + 0.9 * norm
                fig.add_trace(go.Scattermapbox(
                    lat=list(lats),
                    lon=list(lons),
                    mode='lines',
                    fill='toself',
                    fillcolor=f'rgba(0,255,0,{opacity})',
                    line=dict(color='green', width=2),
                    hoverinfo='skip',
                    showlegend=False
                ))

    # Compute center
    all_lats = [pt for trace in fig.data for pt in trace.lat]
    all_lons = [pt for trace in fig.data for pt in trace.lon]
    if all_lats and all_lons:
        center_lat, center_lon = sum(all_lats)/len(all_lats), sum(all_lons)/len(all_lons)
    else:
        # fallback to first county or NYC
        fallback = county_coordinates.get(selected_counties[0], {'lat': 40.7128, 'lon': -74.0060})
        center_lat, center_lon = fallback['lat'], fallback['lon']

    fig.update_layout(
        mapbox=dict(
            style="open-street-map",
            center={'lat': center_lat, 'lon': center_lon},
            zoom=10
        ),
        margin={'l': 0, 'r': 0, 't': 0, 'b': 0},
        uirevision=key
    )

    return fig


# Callback to Download Filtered Data in Census Data Tab (tab3)
@app.callback(
    Output('download_data_tab3', 'data'),
    [Input('download_button_tab3', 'n_clicks')],
    [
        State('scatter_map_tab3', 'figure'),
        State('county_selector_tab3', 'value')
    ]
)
def download_filtered_data_tab3(n_clicks, figure, counties_selected):
    """
    Download filtered data from Census Data Tab.
    """
    if n_clicks > 0:
        try:
            df = get_county_data(counties_selected)
            if df.empty:
                logger.warning(f"No data available to download for counties: {counties_selected}")
                raise PreventUpdate

            if figure and 'data' in figure and figure['data']:
                selected_case_numbers = []
                for trace in figure['data']:
                    if trace.name.endswith(" Census Polygon"):
                        continue
                    if 'customdata' in trace:
                        for point in trace.customdata:
                            selected_case_numbers.append(point[0])
                if selected_case_numbers:
                    filtered_df = df[df['Case_Number'].isin(selected_case_numbers)]
                    logger.debug(f"Downloading {len(filtered_df)} selected records for Census Data in counties: {counties_selected}")
                else:
                    filtered_df = df
                    logger.debug(f"Downloading all {len(filtered_df)} records for Census Data in counties: {counties_selected}")
            else:
                filtered_df = df

            logger.debug(f"Downloading {len(filtered_df)} records for Census Data in counties: {counties_selected}")
            return dcc.send_data_frame(filtered_df.to_csv, filename="census_filtered_data.csv")
        except Exception as e:
            logger.error(f"Error in download_filtered_data_tab3: {e}")
            raise PreventUpdate
    return None

@app.callback(
    Output('census_color_legend', 'children'),
    [Input('apply_filter_tab3', 'n_clicks')],
    [
        State('county_selector_tab3', 'value'),
        State('census_attribute_selector', 'value')
    ]
)
def update_color_legend(n_clicks, counties_selected, selected_attribute):
    # Determine selected counties.
    if isinstance(counties_selected, list):
        if 'All' in counties_selected:
            selected_counties = list(census_polygons_by_county.keys())
        else:
            selected_counties = counties_selected
    else:
        selected_counties = [counties_selected]

    # Gather all attribute values.
    all_attr_values = []
    for county in selected_counties:
        polygons = census_polygons_by_county.get(county, [])
        if not polygons:
            alternate_key = county + " County"
            polygons = census_polygons_by_county.get(alternate_key, [])
        for poly in polygons:
            try:
                val = float(poly["properties"].get(selected_attribute, 0))
                all_attr_values.append(val)
            except (TypeError, ValueError):
                pass

    if all_attr_values:
        min_val = min(all_attr_values)
        max_val = max(all_attr_values)
    else:
        min_val, max_val = 0, 1

    # Create a gradient legend using a CSS linear-gradient.
    legend = html.Div([
        html.Div("Low: {:.2f}".format(min_val), style={'float': 'left', 'fontSize': '12px'}),
        html.Div("High: {:.2f}".format(max_val), style={'float': 'right', 'fontSize': '12px'}),
        html.Div(style={
            'clear': 'both',
            'height': '20px',
            'background': 'linear-gradient(to right, rgba(0,255,0,0.1), rgba(0,255,0,1))',
            'margin-top': '5px'
        })
    ], style={'margin-top': '10px', 'border': '1px solid #ccc', 'padding': '5px'})
    return legend




# Global variable to store mapping from polygon id to county name.
county_mapping = {}
@app.callback(
    Output('predictions_map', 'figure'),
    [
        Input('refresh_predictions_tab4', 'n_clicks'),
        Input('county_selector_tab4', 'value'),
        Input('predictions_refresh', 'data'),
        Input('model_selector_tab4', 'value')
    ],
    State('editable_gpkg_path', 'data')
)
def update_predictions_map(n_clicks, selected_counties, refresh_trigger, model_file, editable_gpkg_path):
    # build a uirevision key so that changing only predictions doesn't move the map
    counties_key = '-'.join(sorted(selected_counties or []))
    key = f"tab4-{model_file}-{counties_key}"

    # pick which gpkg & column
    if model_file == "AI2.py":
        suffix, pred_col = "_with_gwr_predictions", "GWR_Prediction"
        default_file = DEFAULT_PRED_FILES['AI2.py']
    else:
        suffix, pred_col = "_with_predictions", "Prediction"
        default_file = DEFAULT_PRED_FILES['AI.py']

    # decide which file to load
    if editable_gpkg_path:
        base, ext = os.path.splitext(editable_gpkg_path)
        candidate = f"{base}{suffix}{ext}"
        gpkg_file = candidate if os.path.exists(candidate) else default_file
    else:
        gpkg_file = default_file

    try:
        gdf = gpd.read_file(gpkg_file)
        if pred_col not in gdf.columns:
            raise KeyError(f"Missing '{pred_col}' in {gpkg_file}")
        gdf['Prediction'] = gdf[pred_col]

        # normalize county names & filter
        if 'CNTY_NAME' in gdf:
            gdf['CNTY_NAME'] = (
                gdf['CNTY_NAME']
                   .str.replace(" County", "", regex=False)
                   .str.strip()
                   .str.title()
            )
        if selected_counties:
            gdf = gdf[gdf['CNTY_NAME'].isin(selected_counties)]

        valid   = gdf[~gdf['Prediction'].isna()]
        missing = gdf[ gdf['Prediction'].isna()]

        fig = go.Figure([
            go.Choroplethmapbox(
                geojson=json.loads(missing.to_json()),
                locations=missing['id'],
                z=[0]*len(missing),
                colorscale=[[0,"black"],[1,"black"]],
                marker_opacity=0.9,
                marker_line_width=1,
                showscale=False,
                featureidkey="properties.id",
                name="Missing",
                hovertemplate="<extra></extra>" 
            ),
                go.Choroplethmapbox(
                geojson=json.loads(valid.to_json()),
                locations=valid['id'],
                z=valid['Prediction'],
                colorscale='YlGnBu',
                marker_opacity=0.6,
                marker_line_width=1,
                colorbar=dict(title="Prediction"),
                featureidkey="properties.id",
                name="Prediction",
                hovertemplate=
                "<b>Tract %{location}</b><br>" +
                "Predicted Crash Rate: %{z:.2f}<extra></extra>"
            )
        ])

        # compute center only if there's data
        if not gdf.empty:
            ctr = gdf.geometry.centroid
            center = {'lat': ctr.y.mean(), 'lon': ctr.x.mean()}
        else:
            center = {'lat': 40.7128, 'lon': -74.0060}

        fig.update_layout(
            mapbox=dict(
                style="open-street-map",
                center=center,
                zoom=10
            ),
            margin={'l':0,'r':0,'t':0,'b':0},
            legend=dict(x=0, y=1),
            uirevision=key
        )
        return fig

    except Exception as e:
        logger.error(f"Error in update_predictions_map: {e}", exc_info=True)
        # fallback blank map, also preserving camera if possible
        fig = go.Figure(go.Scattermapbox(
            lat=[40.7128], lon=[-74.0060],
            mode='markers', marker=dict(opacity=0)
        ))
        fig.update_layout(
            mapbox=dict(
                style="open-street-map",
                center={'lat':40.7128,'lon':-74.0060},
                zoom=10
            ),
            margin={'l':0,'r':0,'t':0,'b':0},
            annotations=[dict(
                text="Error loading predictions map",
                xref="paper", yref="paper", x=0.5, y=0.5,
                showarrow=False
            )],
            uirevision=key
        )
        return fig


@app.callback(
    # Existing fields
    Output('input_DEMOGIDX_5', 'value'),
    Output('input_PEOPCOLORPCT', 'value'),
    Output('input_UNEMPPCT', 'value'),
    Output('input_pct_residential', 'value'),
    Output('input_pct_industrial', 'value'),
    Output('input_pct_retail', 'value'),
    Output('input_pct_commercial', 'value'),
    Output('input_AADT', 'value'),
    Output('input_Commute_TripMiles_TripStart_avg', 'value'),
    Output('input_Commute_TripMiles_TripEnd_avg', 'value'),
    Output('input_ACSTOTPOP', 'value'),
    Output('input_DEMOGIDX_2', 'value'),
    Output('input_PovertyPop', 'value'),
    Output('input_DISABILITYPCT', 'value'),
    Output('input_BikingTrips(Start)', 'value'),
    Output('input_BikingTrips(End)', 'value'),
    Output('input_CarpoolTrips(Start)', 'value'),
    Output('input_CarpoolTrips(End)', 'value'),
    Output('input_CommercialFreightTrips(Start)', 'value'),
    Output('input_CommercialFreightTrips(End)', 'value'),
    Output('input_WalkingTrips(Start)', 'value'),
    Output('input_WalkingTrips(End)', 'value'),
    Output('input_PublicTransitTrips(Start)', 'value'),
    Output('input_PublicTransitTrips(End)', 'value'),

    # Inputs: selection + all plus/minus buttons
    Input('selected_census_tract', 'data'),
    Input('plus_input_DEMOGIDX_5', 'n_clicks'),
    Input('minus_input_DEMOGIDX_5', 'n_clicks'),
    Input('plus_input_PEOPCOLORPCT', 'n_clicks'),
    Input('minus_input_PEOPCOLORPCT', 'n_clicks'),
    Input('plus_input_UNEMPPCT', 'n_clicks'),
    Input('minus_input_UNEMPPCT', 'n_clicks'),
    Input('plus_input_pct_residential', 'n_clicks'),
    Input('minus_input_pct_residential', 'n_clicks'),
    Input('plus_input_pct_industrial', 'n_clicks'),
    Input('minus_input_pct_industrial', 'n_clicks'),
    Input('plus_input_pct_retail', 'n_clicks'),
    Input('minus_input_pct_retail', 'n_clicks'),
    Input('plus_input_pct_commercial', 'n_clicks'),
    Input('minus_input_pct_commercial', 'n_clicks'),
    Input('plus_input_AADT', 'n_clicks'),
    Input('minus_input_AADT', 'n_clicks'),
    Input('plus_input_Commute_TripMiles_TripStart_avg', 'n_clicks'),
    Input('minus_input_Commute_TripMiles_TripStart_avg', 'n_clicks'),
    Input('plus_input_Commute_TripMiles_TripEnd_avg', 'n_clicks'),
    Input('minus_input_Commute_TripMiles_TripEnd_avg', 'n_clicks'),
    Input('plus_input_ACSTOTPOP', 'n_clicks'),
    Input('minus_input_ACSTOTPOP', 'n_clicks'),
    Input('plus_input_DEMOGIDX_2', 'n_clicks'),
    Input('minus_input_DEMOGIDX_2', 'n_clicks'),
    Input('plus_input_PovertyPop', 'n_clicks'),
    Input('minus_input_PovertyPop', 'n_clicks'),
    Input('plus_input_DISABILITYPCT', 'n_clicks'),
    Input('minus_input_DISABILITYPCT', 'n_clicks'),
    Input('plus_input_BikingTrips(Start)', 'n_clicks'),
    Input('minus_input_BikingTrips(Start)', 'n_clicks'),
    Input('plus_input_BikingTrips(End)', 'n_clicks'),
    Input('minus_input_BikingTrips(End)', 'n_clicks'),
    Input('plus_input_CarpoolTrips(Start)', 'n_clicks'),
    Input('minus_input_CarpoolTrips(Start)', 'n_clicks'),
    Input('plus_input_CarpoolTrips(End)', 'n_clicks'),
    Input('minus_input_CarpoolTrips(End)', 'n_clicks'),
    Input('plus_input_CommercialFreightTrips(Start)', 'n_clicks'),
    Input('minus_input_CommercialFreightTrips(Start)', 'n_clicks'),
    Input('plus_input_CommercialFreightTrips(End)', 'n_clicks'),
    Input('minus_input_CommercialFreightTrips(End)', 'n_clicks'),
    Input('plus_input_WalkingTrips(Start)', 'n_clicks'),
    Input('minus_input_WalkingTrips(Start)', 'n_clicks'),
    Input('plus_input_WalkingTrips(End)', 'n_clicks'),
    Input('minus_input_WalkingTrips(End)', 'n_clicks'),
    Input('plus_input_PublicTransitTrips(Start)', 'n_clicks'),
    Input('minus_input_PublicTransitTrips(Start)', 'n_clicks'),
    Input('plus_input_PublicTransitTrips(End)', 'n_clicks'),
    Input('minus_input_PublicTransitTrips(End)', 'n_clicks'),

    # States: gpkg path and current values
    State('editable_gpkg_path', 'data'),
    State('input_DEMOGIDX_5', 'value'),
    State('input_PEOPCOLORPCT', 'value'),
    State('input_UNEMPPCT', 'value'),
    State('input_pct_residential', 'value'),
    State('input_pct_industrial', 'value'),
    State('input_pct_retail', 'value'),
    State('input_pct_commercial', 'value'),
    State('input_AADT', 'value'),
    State('input_Commute_TripMiles_TripStart_avg', 'value'),
    State('input_Commute_TripMiles_TripEnd_avg', 'value'),
    State('input_ACSTOTPOP', 'value'),
    State('input_DEMOGIDX_2', 'value'),
    State('input_PovertyPop', 'value'),
    State('input_DISABILITYPCT', 'value'),
    State('input_BikingTrips(Start)', 'value'),
    State('input_BikingTrips(End)', 'value'),
    State('input_CarpoolTrips(Start)', 'value'),
    State('input_CarpoolTrips(End)', 'value'),
    State('input_CommercialFreightTrips(Start)', 'value'),
    State('input_CommercialFreightTrips(End)', 'value'),
    State('input_WalkingTrips(Start)', 'value'),
    State('input_WalkingTrips(End)', 'value'),
    State('input_PublicTransitTrips(Start)', 'value'),
    State('input_PublicTransitTrips(End)', 'value'),
)
def update_modal_values(
    selected_tract,
    plus_demog, minus_demog,
    plus_peop, minus_peop,
    plus_unemp, minus_unemp,
    plus_res, minus_res,
    plus_ind, minus_ind,
    plus_retail, minus_retail,
    plus_comm, minus_comm,
    plus_aadt, minus_aadt,
    plus_c_start, minus_c_start,
    plus_c_end, minus_c_end,
    plus_acstot, minus_acstot,
    plus_demog2, minus_demog2,
    plus_pov, minus_pov,
    plus_dis, minus_dis,
    plus_bike_s, minus_bike_s,
    plus_bike_e, minus_bike_e,
    plus_carp_s, minus_carp_s,
    plus_carp_e, minus_carp_e,
    plus_fre_s, minus_fre_s,
    plus_fre_e, minus_fre_e,
    plus_walk_s, minus_walk_s,
    plus_walk_e, minus_walk_e,
    plus_pt_s, minus_pt_s,
    plus_pt_e, minus_pt_e,
    gpkg_path,
    cur_demog, cur_peop, cur_unemp, cur_res, cur_ind, cur_retail, cur_comm,
    cur_aadt, cur_c_start, cur_c_end,
    cur_acstot, cur_demog2, cur_pov, cur_dis,
    cur_bike_s, cur_bike_e,
    cur_carp_s, cur_carp_e,
    cur_fre_s, cur_fre_e,
    cur_walk_s, cur_walk_e,
    cur_pt_s, cur_pt_e
):
    def clean(v):
        return None if pd.isna(v) else round(v, 2)

    ctx = callback_context
    if not ctx.triggered:
        raise PreventUpdate
    trig = ctx.triggered[0]['prop_id']

    # On new tract selection, load all values
    if trig.startswith('selected_census_tract'):
        if not selected_tract or not gpkg_path:
            raise PreventUpdate
        gdf = gpd.read_file(gpkg_path)
        row = gdf[gdf['id'] == selected_tract]
        if row.empty:
            raise PreventUpdate
        row = row.iloc[0]
        return (
            clean(row.get('DEMOGIDX_5')),
            clean(row.get('PEOPCOLORPCT')),
            clean(row.get('UNEMPPCT')),
            clean(row.get('pct_residential')),
            clean(row.get('pct_industrial')),
            clean(row.get('pct_retail')),
            clean(row.get('pct_commercial')),
            clean(row.get('AADT')),
            clean(row.get('AvgCommuteMiles(Start)')),
            clean(row.get('AvgCommuteMiles(End)')),
            clean(row.get('ACSTOTPOP')),
            clean(row.get('DEMOGIDX_2')),
            clean(row.get('PovertyPop')),
            clean(row.get('DISABILITYPCT')),
            clean(row.get('BikingTrips(Start)')),
            clean(row.get('BikingTrips(End)')),
            clean(row.get('CarpoolTrips(Start)')),
            clean(row.get('CarpoolTrips(End)')),
            clean(row.get('CommercialFreightTrips(Start)')),
            clean(row.get('CommercialFreightTrips(End)')),
            clean(row.get('WalkingTrips(Start)')),
            clean(row.get('WalkingTrips(End)')),
            clean(row.get('PublicTransitTrips(Start)')),
            clean(row.get('PublicTransitTrips(End)')),
        )

    # Otherwise adjust plus/minus
    new_demog      = cur_demog      or 0
    new_peop       = cur_peop       or 0
    new_unemp      = cur_unemp      or 0
    new_res        = cur_res        or 0
    new_ind        = cur_ind        or 0
    new_retail     = cur_retail     or 0
    new_comm       = cur_comm       or 0
    new_aadt       = cur_aadt       or 0
    new_c_start    = cur_c_start    or 0
    new_c_end      = cur_c_end      or 0
    new_acstot     = cur_acstot     or 0
    new_demog2     = cur_demog2     or 0
    new_pov        = cur_pov        or 0
    new_dis        = cur_dis        or 0
    new_bike_s     = cur_bike_s     or 0
    new_bike_e     = cur_bike_e     or 0
    new_carp_s     = cur_carp_s     or 0
    new_carp_e     = cur_carp_e     or 0
    new_fre_s      = cur_fre_s      or 0
    new_fre_e      = cur_fre_e      or 0
    new_walk_s     = cur_walk_s     or 0
    new_walk_e     = cur_walk_e     or 0
    new_pt_s       = cur_pt_s       or 0
    new_pt_e       = cur_pt_e       or 0

    if trig.startswith('plus_input_DEMOGIDX_5'):
        new_demog += 0.1
    elif trig.startswith('minus_input_DEMOGIDX_5'):
        new_demog -= 0.1
    elif trig.startswith('plus_input_PEOPCOLORPCT'):
        new_peop += 0.1
    elif trig.startswith('minus_input_PEOPCOLORPCT'):
        new_peop -= 0.1
    elif trig.startswith('plus_input_UNEMPPCT'):
        new_unemp += 0.1
    elif trig.startswith('minus_input_UNEMPPCT'):
        new_unemp -= 0.1
    elif trig.startswith('plus_input_pct_residential'):
        new_res += 0.1
    elif trig.startswith('minus_input_pct_residential'):
        new_res -= 0.1
    elif trig.startswith('plus_input_pct_industrial'):
        new_ind += 0.1
    elif trig.startswith('minus_input_pct_industrial'):
        new_ind -= 0.1
    elif trig.startswith('plus_input_pct_retail'):
        new_retail += 0.1
    elif trig.startswith('minus_input_pct_retail'):
        new_retail -= 0.1
    elif trig.startswith('plus_input_pct_commercial'):
        new_comm += 0.1
    elif trig.startswith('minus_input_pct_commercial'):
        new_comm -= 0.1
    elif trig.startswith('plus_input_AADT'):
        new_aadt += 1
    elif trig.startswith('minus_input_AADT'):
        new_aadt -= 1
    elif trig.startswith('plus_input_Commute_TripMiles_TripStart_avg'):
        new_c_start += 0.1
    elif trig.startswith('minus_input_Commute_TripMiles_TripStart_avg'):
        new_c_start -= 0.1
    elif trig.startswith('plus_input_Commute_TripMiles_TripEnd_avg'):
        new_c_end += 0.1
    elif trig.startswith('minus_input_Commute_TripMiles_TripEnd_avg'):
        new_c_end -= 0.1
    elif trig.startswith('plus_input_ACSTOTPOP'):
        new_acstot += 1
    elif trig.startswith('minus_input_ACSTOTPOP'):
        new_acstot -= 1
    elif trig.startswith('plus_input_DEMOGIDX_2'):
        new_demog2 += 0.1
    elif trig.startswith('minus_input_DEMOGIDX_2'):
        new_demog2 -= 0.1
    elif trig.startswith('plus_input_PovertyPop'):
        new_pov += 1
    elif trig.startswith('minus_input_PovertyPop'):
        new_pov -= 1
    elif trig.startswith('plus_input_DISABILITYPCT'):
        new_dis += 0.1
    elif trig.startswith('minus_input_DISABILITYPCT'):
        new_dis -= 0.1
    elif trig.startswith('plus_input_BikingTrips(Start)'):
        new_bike_s += 1
    elif trig.startswith('minus_input_BikingTrips(Start)'):
        new_bike_s -= 1
    elif trig.startswith('plus_input_BikingTrips(End)'):
        new_bike_e += 1
    elif trig.startswith('minus_input_BikingTrips(End)'):
        new_bike_e -= 1
    elif trig.startswith('plus_input_CarpoolTrips(Start)'):
        new_carp_s += 1
    elif trig.startswith('minus_input_CarpoolTrips(Start)'):
        new_carp_s -= 1
    elif trig.startswith('plus_input_CarpoolTrips(End)'):
        new_carp_e += 1
    elif trig.startswith('minus_input_CarpoolTrips(End)'):
        new_carp_e -= 1
    elif trig.startswith('plus_input_CommercialFreightTrips(Start)'):
        new_fre_s += 1
    elif trig.startswith('minus_input_CommercialFreightTrips(Start)'):
        new_fre_s -= 1
    elif trig.startswith('plus_input_CommercialFreightTrips(End)'):
        new_fre_e += 1
    elif trig.startswith('minus_input_CommercialFreightTrips(End)'):
        new_fre_e -= 1
    elif trig.startswith('plus_input_WalkingTrips(Start)'):
        new_walk_s += 1
    elif trig.startswith('minus_input_WalkingTrips(Start)'):
        new_walk_s -= 1
    elif trig.startswith('plus_input_WalkingTrips(End)'):
        new_walk_e += 1
    elif trig.startswith('minus_input_WalkingTrips(End)'):
        new_walk_e -= 1
    elif trig.startswith('plus_input_PublicTransitTrips(Start)'):
        new_pt_s += 1
    elif trig.startswith('minus_input_PublicTransitTrips(Start)'):
        new_pt_s -= 1
    elif trig.startswith('plus_input_PublicTransitTrips(End)'):
        new_pt_e += 1
    elif trig.startswith('minus_input_PublicTransitTrips(End)'):
        new_pt_e -= 1

    return (
        round(new_demog, 2),
        round(new_peop, 2),
        round(new_unemp, 2),
        round(new_res, 2),
        round(new_ind, 2),
        round(new_retail, 2),
        round(new_comm, 2),
        round(new_aadt, 2),
        round(new_c_start, 2),
        round(new_c_end, 2),
        round(new_acstot, 2),
        round(new_demog2, 2),
        round(new_pov, 2),
        round(new_dis, 2),
        round(new_bike_s, 2),
        round(new_bike_e, 2),
        round(new_carp_s, 2),
        round(new_carp_e, 2),
        round(new_fre_s, 2),
        round(new_fre_e, 2),
        round(new_walk_s, 2),
        round(new_walk_e, 2),
        round(new_pt_s, 2),
        round(new_pt_e, 2),
    )

    
@app.callback(
    Output('county_selector_tab4', 'options'),
    Input('refresh_predictions_tab4', 'n_clicks')
)
def update_county_options(n_clicks):
    try:
        gpkg_file = './AI/Large_DataSet2.25_with_predictions.gpkg'
        gdf = gpd.read_file(gpkg_file)
        # Log the original column values for debugging
        logger.debug("Original CNTY_NAME values: " + str(gdf['CNTY_NAME'].unique()))
        # Remove the " County" suffix and standardize
        gdf['CNTY_NAME'] = gdf['CNTY_NAME'].str.replace(" County", "", regex=False).str.strip().str.title()
        unique_counties = sorted(gdf['CNTY_NAME'].dropna().unique().tolist())
        logger.debug("Unique counties after formatting: " + str(unique_counties))
        options = [{'label': county, 'value': county} for county in unique_counties]
        return options
    except Exception as e:
        logger.error(f"Error updating county selector options: {e}")
        return []

@app.callback(
    Output('selected_census_tract', 'data'),
    Input('predictions_map', 'clickData')
)
def store_selected_tract(clickData):
    if clickData and 'points' in clickData:
        tract_id = clickData['points'][0].get('location')
        return tract_id
    raise PreventUpdate


@app.callback(
    Output('county_edit_modal', 'style'),
    [Input('open_edit_modal', 'n_clicks'),
     Input('close_modal', 'n_clicks'),
     Input('apply_updated_data', 'n_clicks')],
    State('county_edit_modal', 'style')
)
def toggle_modal(open_clicks, close_clicks, apply_clicks, current_style):
    ctx = dash.callback_context
    if not ctx.triggered:
        raise PreventUpdate
    triggered_id = ctx.triggered[0]['prop_id'].split('.')[0]
    if triggered_id == 'open_edit_modal':
        # Show the modal with styling consistent with your project.
        return {
            'display': 'block',
            'position': 'fixed',
            'top': '50%',
            'left': '50%',
            'transform': 'translate(-50%, -50%)',
            'padding': '20px',
            'backgroundColor': 'white',
            'border': '2px solid black',
            'zIndex': 1000
        }
    else:
        # Hide the modal on Close or after applying changes.
        return {'display': 'none'}

@app.callback(
    Output('predictions_refresh', 'data', allow_duplicate=True),
    Input('reset_predictions', 'n_clicks'),
    State('editable_gpkg_path', 'data'),
    State('predictions_refresh', 'data'),
    prevent_initial_call=True
)
def reset_predictions(n_clicks, editable_gpkg_path, current_refresh):
    if n_clicks:
        if editable_gpkg_path and os.path.exists(editable_gpkg_path):
            base, ext = os.path.splitext(editable_gpkg_path)
            predictions_file = base + "_with_predictions" + ext
            if os.path.exists(predictions_file):
                try:
                    os.remove(predictions_file)
                    logger.info(f"Deleted predictions file: {predictions_file}")
                except Exception as e:
                    logger.error(f"Error deleting predictions file {predictions_file}: {e}")
            else:
                logger.info("No editable predictions file to delete.")
        else:
            logger.info("No editable GPkg provided; nothing to reset.")
        # Increment the refresh value to trigger a refresh
        return (current_refresh or 0) + 1
    raise PreventUpdate



# Callback to handle county‐selection, data‐editing, apply/reset predictions
@app.callback(
    Output('editable_gpkg_path', 'data'),
    Output('predictions_refresh', 'data'),
    [
        Input('county_selector_tab4',     'value'),
        Input('apply_updated_data',       'n_clicks'),
        Input('reset_predictions',        'n_clicks'),
        Input('model_selector_tab4',      'value'),
    ],
    [
        State('selected_census_tract',                   'data'),
        State('editable_gpkg_path',                      'data'),
        # existing fields
        State('input_DEMOGIDX_5',                        'value'),
        State('input_PEOPCOLORPCT',                      'value'),
        State('input_UNEMPPCT',                          'value'),
        State('input_pct_residential',                   'value'),
        State('input_pct_industrial',                    'value'),
        State('input_pct_retail',                        'value'),
        State('input_pct_commercial',                    'value'),
        State('input_AADT',                              'value'),
        State('input_Commute_TripMiles_TripStart_avg',   'value'),
        State('input_Commute_TripMiles_TripEnd_avg',     'value'),
        # ───────── NEW STATES ─────────
        State('input_ACSTOTPOP',                         'value'),
        State('input_DEMOGIDX_2',                        'value'),
        State('input_PovertyPop',                        'value'),
        State('input_DISABILITYPCT',                     'value'),
        State('input_BikingTrips(Start)',                'value'),
        State('input_BikingTrips(End)',                  'value'),
        State('input_CarpoolTrips(Start)',               'value'),
        State('input_CarpoolTrips(End)',                 'value'),
        State('input_CommercialFreightTrips(Start)',     'value'),
        State('input_CommercialFreightTrips(End)',       'value'),
        State('input_WalkingTrips(Start)',               'value'),
        State('input_WalkingTrips(End)',                 'value'),
        State('input_PublicTransitTrips(Start)',         'value'),
        State('input_PublicTransitTrips(End)',           'value'),
        State('predictions_refresh',                     'data'),
    ]
)
def update_editable_gpkg_and_predictions(
    county_selector_value,
    apply_n_clicks,
    reset_n_clicks,
    model_file,
    selected_tract,
    gpkg_path,
    demogidx_5,
    peopcolorpct,
    unemppct,
    pct_residential,
    pct_industrial,
    pct_retail,
    pct_commercial,
    aadt,
    commute_start,
    commute_end,
    acstotpop,
    demogidx_2,
    poverty_pop,
    disabilitypct,
    biking_start,
    biking_end,
    carpool_start,
    carpool_end,
    freight_start,
    freight_end,
    walking_start,
    walking_end,
    transit_start,
    transit_end,
    current_refresh
):
    ctx = dash.callback_context
    if not ctx.triggered:
        raise PreventUpdate
    triggered = ctx.triggered[0]['prop_id'].split('.')[0]

    # 1) New county selected → create an editable GPKG
    if triggered == 'county_selector_tab4':
        if county_selector_value and len(county_selector_value) == 1:
            return copy_county_gpkg(county_selector_value[0]), current_refresh
        else:
            raise PreventUpdate

    # 2) Apply updates to the tract and re‐run the model
    elif triggered == 'apply_updated_data':
        if apply_n_clicks and selected_tract and gpkg_path:
            gdf = gpd.read_file(gpkg_path)
            idx = gdf[gdf['id'] == selected_tract].index
            if idx.empty:
                raise PreventUpdate

            # ─── Existing fields ───
            gdf.loc[idx, 'DEMOGIDX_5']                         = demogidx_5
            gdf.loc[idx, 'PEOPCOLORPCT']                       = peopcolorpct
            gdf.loc[idx, 'UNEMPPCT']                           = unemppct
            gdf.loc[idx, 'pct_residential']                    = pct_residential
            gdf.loc[idx, 'pct_industrial']                     = pct_industrial
            gdf.loc[idx, 'pct_retail']                         = pct_retail
            gdf.loc[idx, 'pct_commercial']                     = pct_commercial
            gdf.loc[idx, 'AADT']                               = aadt
            gdf.loc[idx, 'Commute_TripMiles_TripStart_avg']    = commute_start
            gdf.loc[idx, 'Commute_TripMiles_TripEnd_avg']      = commute_end

            # ─── NEW fields ───
            gdf.loc[idx, 'ACSTOTPOP']                          = acstotpop
            gdf.loc[idx, 'DEMOGIDX_2']                         = demogidx_2
            gdf.loc[idx, 'PovertyPop']                         = poverty_pop
            gdf.loc[idx, 'DISABILITYPCT']                      = disabilitypct
            gdf.loc[idx, 'BikingTrips(Start)']                 = biking_start
            gdf.loc[idx, 'BikingTrips(End)']                   = biking_end
            gdf.loc[idx, 'CarpoolTrips(Start)']                = carpool_start
            gdf.loc[idx, 'CarpoolTrips(End)']                  = carpool_end
            gdf.loc[idx, 'CommercialFreightTrips(Start)']      = freight_start
            gdf.loc[idx, 'CommercialFreightTrips(End)']        = freight_end
            gdf.loc[idx, 'WalkingTrips(Start)']                = walking_start
            gdf.loc[idx, 'WalkingTrips(End)']                  = walking_end
            gdf.loc[idx, 'PublicTransitTrips(Start)']          = transit_start
            gdf.loc[idx, 'PublicTransitTrips(End)']            = transit_end

            # overwrite the editable GPKG
            gdf.to_file(gpkg_path, driver="GPKG")

            # re‐run the selected model script
            import sys, subprocess
            base, ext = os.path.splitext(gpkg_path)
            suffix = '_with_gwr_predictions' if model_file == 'AI2.py' else '_with_predictions'
            output_file = f"{base}{suffix}{ext}"
            try:
                subprocess.run(
                    [sys.executable, model_file, gpkg_path, output_file],
                    check=True, capture_output=True, text=True
                )
            except subprocess.CalledProcessError:
                raise PreventUpdate

            return gpkg_path, (current_refresh or 0) + 1

        else:
            raise PreventUpdate

    # 3) Reset: delete editable & predictions files, re‐copy county
    elif triggered == 'reset_predictions':
        if reset_n_clicks:
            if gpkg_path and os.path.exists(gpkg_path):
                os.remove(gpkg_path)
            base, ext = os.path.splitext(gpkg_path or '')
            suffix = '_with_gwr_predictions' if model_file == 'AI2.py' else '_with_predictions'
            pred_file = f"{base}{suffix}{ext}"
            if os.path.exists(pred_file):
                os.remove(pred_file)

            new_path = (
                copy_county_gpkg(county_selector_value[0])
                if county_selector_value and len(county_selector_value)==1 else
                None
            )
            return new_path, (current_refresh or 0) + 1
        else:
            raise PreventUpdate

    else:
        raise PreventUpdate


# --- store_original_prediction ---
@app.callback(
    Output('original_prediction', 'data'),
    [
        Input('selected_census_tract', 'data'),
        Input('model_selector_tab4',  'value')
    ],
    State('editable_gpkg_path', 'data')
)
def store_original_prediction(tract_id, model_file, gpkg_path):
    if not (tract_id and gpkg_path):
        raise PreventUpdate

    # pick suffix + column
    if model_file == "AI2.py":
        suffix, col = "_with_gwr_predictions", "GWR_Prediction"
    else:
        suffix, col = "_with_predictions",     "Prediction"

    base, ext = os.path.splitext(gpkg_path)
    county_pred = f"{base}{suffix}{ext}"

    # load per‐county if it exists, otherwise global
    if os.path.exists(county_pred):
        gdf = gpd.read_file(county_pred)
    else:
        gdf = gpd.read_file(DEFAULT_PRED_FILES[model_file])

    if col not in gdf.columns:
        # nothing to store yet
        return None

    return gdf.loc[gdf['id'] == tract_id, col].iloc[0]

# Single callback to drive the prediction bar for both ForestISO and GWR
@app.callback(
    Output('prediction_bar', 'children'),
    [
        Input('original_prediction',    'data'),
        Input('predictions_refresh',    'data'),
        Input('model_selector_tab4',    'value')
    ],
    [
        State('editable_gpkg_path',     'data'),
        State('selected_census_tract',  'data')
    ]
)
def update_prediction_bar(original_prediction, refresh_val, model_file, gpkg_path, selected_tract):
    # if nothing selected yet
    if not selected_tract or not gpkg_path:
        return "No census tract selected."

    # choose file suffix and column name based on model
    if model_file == "AI2.py":
        suffix, col = "_with_gwr_predictions", "GWR_Prediction"
    else:
        suffix, col = "_with_predictions", "Prediction"

    base, ext = os.path.splitext(gpkg_path)
    county_pred_file = f"{base}{suffix}{ext}"

    # load the correct GeoPackage
    if os.path.exists(county_pred_file):
        gdf = gpd.read_file(county_pred_file)
    else:
        # fall back to the global default
        gdf = gpd.read_file(DEFAULT_PRED_FILES[model_file])

    # if column missing
    if col not in gdf.columns:
        return f"Model '{model_file}' has no '{col}' column."

    # grab the current value for this tract
    try:
        current_val = gdf.loc[gdf['id'] == selected_tract, col].iloc[0]
    except Exception:
        return "Selected tract not found."

    # helper for formatting
    def fmt(x):
        try:
            return f"{float(x):.2f}"
        except:
            return str(x)

    return html.Div([
        html.Div(f"Original Prediction: {fmt(original_prediction)}"),
        html.Div(f"Current Prediction:  {fmt(current_val)}"),
    ])

# ----------------------------
# 8. Run the Dash App
# ----------------------------
if __name__ == '__main__':
    # ----------------------------
    # 8.1. Define Data Folder and File Paths
    # ----------------------------
    data_folder = 'data'
    data_final_file = os.path.join(data_folder, 'Data_Final.csv')  # Data_Final.csv path
    census_data_file = os.path.join(data_folder, 'TractData.gpkg')  # GeSoPackage file for Census Data

    # ----------------------------
    # 8.2. Load Data and Define Counties
    # ----------------------------
    data_final_df = load_data_final(data_final_file)
    unique_counties = data_final_df['County'].dropna().unique().tolist()
    counties = unique_counties  # Dynamically set counties based on Data_Final.csv

    logger.debug(f"Unique counties extracted from Data_Final.csv: {counties}")
    
    unique_weather = sorted(data_final_df['WeatherCon'].dropna().unique().tolist())
    unique_light = sorted(data_final_df['LightCon'].dropna().unique().tolist())
    unique_road = sorted(data_final_df['RoadSurfac'].dropna().unique().tolist())
    unique_crash_types = sorted(data_final_df['Crash_Type'].dropna().unique().tolist())

    logger.debug(f"Unique Weather Conditions: {unique_weather}")
    logger.debug(f"Unique Light Conditions: {unique_light}")
    logger.debug(f"Unique Road Surface Conditions: {unique_road}")

    # Define county coordinates (must include all counties)
    county_coordinates = {
        'Albany': {'lat': 42.6526, 'lon': -73.7562},
        'Allegany': {'lat': 42.0411, 'lon': -78.1564},
        'Bronx': {'lat': 40.8448, 'lon': -73.8648},
        'Broome': {'lat': 42.1794, 'lon': -75.9085},
        'Cattaraugus': {'lat': 42.4659, 'lon': -78.3200},
        'Cayuga': {'lat': 42.7304, 'lon': -76.5494},
        'Chautauqua': {'lat': 42.2315, 'lon': -79.4690},
        'Chemung': {'lat': 42.1325, 'lon': -76.7713},
        'Chenango': {'lat': 42.2731, 'lon': -75.9852},
        'Clinton': {'lat': 44.7300, 'lon': -73.8292},
        'Columbia': {'lat': 42.1488, 'lon': -73.9336},
        'Cortland': {'lat': 42.6120, 'lon': -76.1834},
        'Delaware': {'lat': 42.3938, 'lon': -75.4204},
        'Dutchess': {'lat': 41.7548, 'lon': -73.5673},
        'Erie': {'lat': 42.8802, 'lon': -78.8784},
        'Essex': {'lat': 44.0067, 'lon': -73.8781},
        'Franklin': {'lat': 44.4118, 'lon': -74.1764},
        'Fulton': {'lat': 43.0475, 'lon': -74.2159},
        'Genesee': {'lat': 42.9833, 'lon': -77.5667},
        'Greene': {'lat': 42.3162, 'lon': -74.0525},
        'Hamilton': {'lat': 43.2271, 'lon': -74.6947},
        'Herkimer': {'lat': 43.0398, 'lon': -74.9036},
        'Jefferson': {'lat': 43.7793, 'lon': -75.6410},
        'Kings': {'lat': 40.6782, 'lon': -73.9442},
        'Lewis': {'lat': 43.0056, 'lon': -75.8972},
        'Livingston': {'lat': 42.7074, 'lon': -77.8454},
        'Madison': {'lat': 43.0703, 'lon': -75.3974},
        'Monroe': {'lat': 43.2150, 'lon': -77.6150},
        'Montgomery': {'lat': 42.6526, 'lon': -73.7562},
        'Nassau': {'lat': 40.7003, 'lon': -73.6544},
        'New York': {'lat': 40.7128, 'lon': -74.0060},
        'Niagara': {'lat': 43.3110, 'lon': -78.6764},
        'Oneida': {'lat': 43.1167, 'lon': -75.3833},
        'Onondaga': {'lat': 43.0481, 'lon': -76.1474},
        'Ontario': {'lat': 43.4190, 'lon': -77.5460},
        'Orange': {'lat': 41.2578, 'lon': -74.0636},
        'Orleans': {'lat': 43.2797, 'lon': -78.4310},
        'Oswego': {'lat': 43.4691, 'lon': -76.5485},
        'Otsego': {'lat': 42.3967, 'lon': -75.5833},
        'Putnam': {'lat': 41.3917, 'lon': -73.9403},
        'Queens': {'lat': 40.7282, 'lon': -73.7949},
        'Rensselaer': {'lat': 42.7506, 'lon': -73.8180},
        'Richmond': {'lat': 40.5795, 'lon': -74.1502},
        'Rockland': {'lat': 41.2129, 'lon': -74.0776},
        'St. Lawrence': {'lat': 44.6175, 'lon': -75.4075},
        'Saratoga': {'lat': 43.1167, 'lon': -73.7833},
        'Schenectady': {'lat': 42.8142, 'lon': -73.9396},
        'Schoharie': {'lat': 42.8000, 'lon': -74.2333},
        'Schuyler': {'lat': 42.3000, 'lon': -76.5000},
        'Seneca': {'lat': 42.6910, 'lon': -76.9161},
        'Steuben': {'lat': 42.0700, 'lon': -77.0650},
        'Suffolk': {'lat': 40.9776, 'lon': -72.6277},
        'Sullivan': {'lat': 41.6414, 'lon': -74.4970},
        'Tioga': {'lat': 42.1139, 'lon': -76.3317},
        'Tompkins': {'lat': 42.4577, 'lon': -76.5488},
        'Ulster': {'lat': 41.8995, 'lon': -74.0758},
        'Warren': {'lat': 41.7585, 'lon': -73.7272},
        'Washington': {'lat': 41.2737, 'lon': -73.8087},
        'Wayne': {'lat': 41.4016, 'lon': -74.2081},
        'Westchester': {'lat': 41.1496, 'lon': -73.7824},
        'Wyoming': {'lat': 41.3312, 'lon': -74.0104},
        'Yates': {'lat': 42.4207, 'lon': -76.5758},
    }

    missing_coords = set(counties) - set(county_coordinates.keys())
    if missing_coords:
        logger.warning(f"Missing coordinates for counties: {missing_coords}")
        for county in missing_coords:
            county_coordinates[county] = {'lat': 40.7128, 'lon': -74.0060}

    data_by_county = load_all_data_optimized(
        data_final_file, counties
    )

    # Load Census_Tract_data from the GeoPackage file
    census_polygons_by_county = load_census_data(census_data_file)
    logger.debug(f"Census polygons loaded for {len(census_polygons_by_county)} counties.")

    globals()['county_coordinates'] = county_coordinates
    globals()['census_polygons_by_county'] = census_polygons_by_county
    globals()['data_by_county'] = data_by_county
    print("Finished loading webapp.")
    print("127.0.0.1:8050")

    app.run(port="8050", debug=True)<|MERGE_RESOLUTION|>--- conflicted
+++ resolved
@@ -1923,27 +1923,6 @@
         main_data_type, vru_data_type, 
     )
 
-<<<<<<< HEAD
-    filters = {
-        "Heatmap Radius (0.1mi - 10mi)": radius_miles,
-        "Counties Selected": counties_selected,
-        "Main Data Type (All or VRU)": main_data_type,
-        "VRU Data Type (All, Bicycle, Pedestrian)": vru_data_type,
-        "Start Date": start_date,
-        "End Data": end_date,
-        "Time Range (12am - 11pm)": time_range,
-        "Days of the Week": days_of_week,
-        "Weather Condition": weather,
-        "Road Surface Condition": road_surface,
-        "Light Condition": light,
-        "Crash Type": crash_type,
-        "Severity Category": severity_category,
-    }
-
-    insights = get_insights(filters=filters, filtered_data=filtered, original_data=df)
-
-=======
->>>>>>> 4631727e
     # COMPUTE CENTER
     if filtered.empty:
         center_lat, center_lon = default_center.values()
